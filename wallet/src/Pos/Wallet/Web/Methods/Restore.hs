{-# LANGUAGE TypeFamilies #-}

-- | Everything related to wallet creation

module Pos.Wallet.Web.Methods.Restore
       ( newWallet
       , importWallet
       , restoreWallet
       , addInitialRichAccount

       -- For testing
       , importWalletDo
       ) where

import           Universum

import           Control.Lens                 (ix, traversed)
import qualified Control.Monad.Catch          as E
import           Data.Default                 (Default (def))
import           Formatting                   (build, sformat, (%))
import           System.IO.Error              (isDoesNotExistError)
import           System.Wlog                  (logDebug)

<<<<<<< HEAD
import           Pos.Client.KeyStorage        (addSecretKey)
=======
import           Pos.Aeson.ClientTypes        ()
import           Pos.Aeson.WalletBackup       ()
import           Pos.Constants                (isDevelopment)
>>>>>>> ab065d25
import           Pos.Core.Configuration       (genesisHdwSecretKeys)
import           Pos.Crypto                   (EncryptedSecretKey, PassPhrase,
                                               emptyPassphrase, firstHardened)
import           Pos.StateLock                (Priority (..), withStateLockNoMetrics)
import           Pos.Util                     (maybeThrow)
import           Pos.Util.UserSecret          (UserSecretDecodingError (..),
                                               WalletUserSecret (..),
                                               mkGenesisWalletUserSecret, readUserSecret,
                                               usWallet, wusAccounts, wusWalletName)
import           Pos.Wallet.Web.Account       (GenSeed (..), genSaveRootKey,
                                               genUniqueAccountId)
import           Pos.Wallet.Web.ClientTypes   (AccountId (..), CAccountInit (..),
                                               CAccountMeta (..), CFilePath (..), CId,
                                               CWallet (..), CWalletInit (..),
                                               CWalletMeta (..), Wal, encToCId)
import           Pos.Wallet.Web.Error         (WalletError (..), rewrapToWalletError)
import qualified Pos.Wallet.Web.Methods.Logic as L
import           Pos.Wallet.Web.State         (createAccount, removeHistoryCache,
                                               setWalletSyncTip)
import           Pos.Wallet.Web.Tracking      (syncWalletOnImport)


-- | Which index to use to create initial account and address on new wallet
-- creation
initialAccAddrIdxs :: Word32
initialAccAddrIdxs = firstHardened

newWalletFromBackupPhrase
    :: L.MonadWalletLogic ctx m
    => PassPhrase -> CWalletInit -> Bool -> m (EncryptedSecretKey, CId Wal)
newWalletFromBackupPhrase passphrase CWalletInit {..} isReady = do
    let CWalletMeta {..} = cwInitMeta

    skey <- genSaveRootKey passphrase cwBackupPhrase
    let cAddr = encToCId skey

    CWallet{..} <- L.createWalletSafe cAddr cwInitMeta isReady
    -- can't return this result, since balances can change

    let accMeta = CAccountMeta { caName = "Initial account" }
        accInit = CAccountInit { caInitWId = cwId, caInitMeta = accMeta }
    () <$ L.newAccountIncludeUnready True (DeterminedSeed initialAccAddrIdxs) passphrase accInit

    return (skey, cAddr)

newWallet :: L.MonadWalletLogic ctx m => PassPhrase -> CWalletInit -> m CWallet
newWallet passphrase cwInit = do
    -- A brand new wallet doesn't need any syncing, so we mark isReady=True
    (_, wId) <- newWalletFromBackupPhrase passphrase cwInit True
    removeHistoryCache wId
    -- BListener checks current syncTip before applying update,
    -- thus setting it up to date manually here
    withStateLockNoMetrics HighPriority $ \tip -> setWalletSyncTip wId tip
    L.getWallet wId

restoreWallet :: L.MonadWalletLogic ctx m => PassPhrase -> CWalletInit -> m CWallet
restoreWallet passphrase cwInit = do
    -- Restoring a wallet may take a long time.
    -- Hence we mark the wallet as "not ready" until `syncWalletOnImport` completes.
    (sk, wId) <- newWalletFromBackupPhrase passphrase cwInit False
    -- `syncWalletOnImport` automatically marks a wallet as "ready".
    syncWalletOnImport sk
    L.getWallet wId

importWallet
    :: L.MonadWalletLogic ctx m
    => PassPhrase
    -> CFilePath
    -> m CWallet
importWallet passphrase (CFilePath (toString -> fp)) = do
    secret <-
        rewrapToWalletError isDoesNotExistError noFile $
        rewrapToWalletError (\UserSecretDecodingError{} -> True) decodeFailed $
        readUserSecret fp
    wSecret <- maybeThrow noWalletSecret (secret ^. usWallet)
    importWalletDo passphrase wSecret
  where
    noWalletSecret = RequestError "This key doesn't contain HD wallet info"
    noFile _ = RequestError "File doesn't exist"
    decodeFailed = RequestError . sformat ("Invalid secret file ("%build%")")

-- Do the all concrete logic of importing here.
importWalletDo
    :: L.MonadWalletLogic ctx m
    => PassPhrase
    -> WalletUserSecret
    -> m CWallet
importWalletDo passphrase wSecret = do
    wId <- cwId <$> importWalletSecret emptyPassphrase wSecret
    L.changeWalletPassphrase wId emptyPassphrase passphrase
    L.getWallet wId

importWalletSecret
    :: L.MonadWalletLogic ctx m
    => PassPhrase
    -> WalletUserSecret
    -> m CWallet
importWalletSecret passphrase WalletUserSecret{..} = do
    let key    = _wusRootKey
        wid    = encToCId key
        wMeta  = def { cwName = _wusWalletName }
    addSecretKey key
    -- Importing a wallet may take a long time.
    -- Hence we mark the wallet as "not ready" until `syncWalletOnImport` completes.
    importedWallet <- L.createWalletSafe wid wMeta False

    for_ _wusAccounts $ \(walletIndex, walletName) -> do
        let accMeta = def{ caName = walletName }
            seedGen = DeterminedSeed walletIndex
        cAddr <- genUniqueAccountId seedGen wid
        createAccount cAddr accMeta

    for_ _wusAddrs $ \(walletIndex, accountIndex) -> do
        let accId = AccountId wid walletIndex
        L.newAddress (DeterminedSeed accountIndex) passphrase accId

    -- `syncWalletOnImport` automatically marks a wallet as "ready".
    void $ syncWalletOnImport key

    return importedWallet

-- | Creates wallet with given genesis hd-wallet key.
-- For debug purposes
addInitialRichAccount :: L.MonadWalletLogic ctx m => Int -> m ()
addInitialRichAccount keyId =
    E.handleAll wSetExistsHandler $ do
        let hdwSecretKeys = fromMaybe (error "Hdw secrets keys are unknown") genesisHdwSecretKeys
        key <- maybeThrow noKey (hdwSecretKeys ^? ix keyId)
        void $ importWalletSecret emptyPassphrase $
            mkGenesisWalletUserSecret key
                & wusWalletName .~ "Precreated wallet full of money"
                & wusAccounts . traversed . _2 .~ "Initial account"
  where
    noKey = InternalError $ sformat ("No genesis key #" %build) keyId
    wSetExistsHandler =
        logDebug . sformat ("Creation of initial wallet was skipped (" %build % ")")<|MERGE_RESOLUTION|>--- conflicted
+++ resolved
@@ -21,13 +21,7 @@
 import           System.IO.Error              (isDoesNotExistError)
 import           System.Wlog                  (logDebug)
 
-<<<<<<< HEAD
 import           Pos.Client.KeyStorage        (addSecretKey)
-=======
-import           Pos.Aeson.ClientTypes        ()
-import           Pos.Aeson.WalletBackup       ()
-import           Pos.Constants                (isDevelopment)
->>>>>>> ab065d25
 import           Pos.Core.Configuration       (genesisHdwSecretKeys)
 import           Pos.Crypto                   (EncryptedSecretKey, PassPhrase,
                                                emptyPassphrase, firstHardened)
