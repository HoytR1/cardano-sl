{-# LANGUAGE AllowAmbiguousTypes #-}
{-# LANGUAGE RankNTypes          #-}
{-# LANGUAGE ScopedTypeVariables #-}
{-# LANGUAGE TemplateHaskell     #-}
{-# LANGUAGE TypeOperators       #-}

-- | Server launcher

module Pos.Explorer.Socket.App
       ( NotifierSettings (..)
       , notifierApp
       , toConfig
       ) where

import           Universum                      hiding (on)

import qualified Control.Concurrent.STM         as STM
import           Control.Lens                   ((<<.=))
import           Control.Monad.State.Class      (MonadState (..))
import qualified Data.Set                       as S
import           Data.Time.Units                (Millisecond)
import           Ether.TaggedTrans              ()
import           Formatting                     (int, sformat, (%))
import qualified GHC.Exts                       as Exts
import           Network.EngineIO               (SocketId)
import           Network.EngineIO.Wai           (WaiMonad, toWaiApplication, waiAPI)
import           Network.HTTP.Types.Status      (status404)
import           Network.SocketIO               (RoutingTable, Socket,
                                                 appendDisconnectHandler, initialize,
                                                 socketId)
import           Network.Wai                    (Application, Middleware, Request,
                                                 Response, pathInfo, responseLBS)
import           Network.Wai.Handler.Warp       (Settings, defaultSettings, runSettings,
                                                 setPort)
import           Network.Wai.Middleware.Cors    (CorsResourcePolicy, cors, corsOrigins,
                                                 simpleCorsResourcePolicy)
import           Serokell.Util.Text             (listJson)
<<<<<<< HEAD
import           System.Wlog                    (CanLog, LoggerName, NamedPureLogger,
                                                 WithLogger, getLoggerName, logDebug,
                                                 logInfo, logWarning, modifyLoggerName,
=======
import           System.Wlog                    (CanLog, HasLoggerName, LoggerName,
                                                 NamedPureLogger, WithLogger,
                                                 getLoggerName, logDebug, logInfo,
                                                 logWarning, modifyLoggerName,
>>>>>>> dccd5540
                                                 usingLoggerName)

import           Pos.Block.Types                (Blund)
import           Pos.Core                       (addressF)
import qualified Pos.GState                     as DB

import           Pos.Explorer.Aeson.ClientTypes ()
import           Pos.Explorer.Socket.Holder     (ConnectionsState, ConnectionsVar,
                                                 askingConnState, mkConnectionsState,
                                                 withConnState)
import           Pos.Explorer.Socket.Methods    (ClientEvent (..), ServerEvent (..),
                                                 Subscription (..), finishSession,
                                                 getBlockTxs, getBlundsFromTo, getTxInfo,
                                                 notifyAddrSubscribers,
                                                 notifyBlocksLastPageSubscribers,
                                                 notifyTxsSubscribers, startSession,
                                                 subscribeAddr, subscribeBlocksLastPage,
                                                 subscribeTxs, unsubscribeAddr,
                                                 unsubscribeBlocksLastPage,
                                                 unsubscribeTxs)
import           Pos.Explorer.Socket.Util       (emitJSON, forkAccompanion, on, on_,
                                                 regroupBySnd, runPeriodicallyUnless)
import           Pos.Explorer.Web.ClientTypes   (cteId, tiToTxEntry)
import           Pos.Explorer.Web.Server        (ExplorerMode, getMempoolTxs)


data NotifierSettings = NotifierSettings
    { nsPort :: Word16
    } deriving (Show)

-- TODO(ks): Add logging, currently it's missing.
toConfig :: NotifierSettings -> LoggerName -> Settings
toConfig NotifierSettings{..} _ =
   setPort (fromIntegral nsPort) defaultSettings

newtype NotifierLogger a = NotifierLogger { runNotifierLogger :: NamedPureLogger (StateT ConnectionsState STM) a }
                         deriving (Functor, Applicative, Monad, CanLog, HasLoggerName, MonadThrow)

instance MonadState ConnectionsState NotifierLogger where
    get = NotifierLogger $ lift get
    put newState = NotifierLogger $ lift (put newState)

notifierHandler
    :: (MonadState RoutingTable m, MonadReader Socket m, CanLog m, MonadIO m)
    => ConnectionsVar -> LoggerName -> m ()
notifierHandler connVar loggerName = do
    _ <- asHandler' startSession
    on  (Subscribe SubAddr)            $ asHandler  subscribeAddr
    on_ (Subscribe SubBlockLastPage)   $ asHandler_ subscribeBlocksLastPage
    on_ (Subscribe SubTx)              $ asHandler_ subscribeTxs
    on_ (Unsubscribe SubAddr)          $ asHandler_ unsubscribeAddr
    on_ (Unsubscribe SubBlockLastPage) $ asHandler_ unsubscribeBlocksLastPage
    on_ (Unsubscribe SubTx)            $ asHandler_ unsubscribeTxs

    on_ CallMe                         $ emitJSON CallYou empty
    appendDisconnectHandler . void     $ asHandler_ finishSession
 where
    -- handlers provide context for logging and `ConnectionsVar` changes
    asHandler
<<<<<<< HEAD
        :: (a -> SocketId -> (StateT ConnectionsState (NamedPureLogger STM)) ())
=======
        :: (a -> SocketId -> NotifierLogger ())
>>>>>>> dccd5540
        -> a
        -> ReaderT Socket IO ()
    asHandler f arg = inHandlerCtx . f arg . socketId =<< ask
    asHandler_ f    = inHandlerCtx . f     . socketId =<< ask
    asHandler' f    = inHandlerCtx . f                =<< ask

    inHandlerCtx
        :: (MonadIO m, CanLog m)
<<<<<<< HEAD
        => StateT ConnectionsState (NamedPureLogger STM) a
=======
        => NotifierLogger a
>>>>>>> dccd5540
        -> m ()
    inHandlerCtx =
        -- currently @NotifierError@s aren't caught
        void . usingLoggerName loggerName . withConnState connVar . runNotifierLogger

notifierServer
    :: (MonadIO m, WithLogger m, MonadCatch m, WithLogger m)
    => NotifierSettings
    -> ConnectionsVar
    -> m ()
notifierServer notifierSettings connVar = do

    loggerName <- getLoggerName

    let settings :: Settings
        settings = toConfig notifierSettings loggerName

    liftIO $ do
        handler <- initialize waiAPI $ notifierHandler connVar loggerName
        runSettings settings (addRequestCORSHeaders . app $ handler)

  where
    addRequestCORSHeaders :: Middleware
    addRequestCORSHeaders = cors addCORSHeader
      where
        addCORSHeader :: Request -> Maybe CorsResourcePolicy
        addCORSHeader _ = Just $ simpleCorsResourcePolicy
                                    -- HTTP origins that are allowed in CORS requests.
                                    -- Add more resources to the following list if needed.
                                    { corsOrigins = Just ([ "https://cardanoexplorer.com"
                                                          , "https://explorer.iohkdev.io"
                                                          , "http://cardano-explorer.cardano-mainnet.iohk.io"
                                                          , "http://localhost:3100"
                                                          ], True)
                                    }

    app :: WaiMonad () -> Application
    app sHandle req respond
        | (elem "socket.io" $ pathInfo req) = toWaiApplication sHandle req respond
        | otherwise = respond notFound

    -- A simple response when the socket.io route isn't matched. This is on a separate
    -- port then the main application.
    notFound :: Response
    notFound = responseLBS
        status404
        [("Content-Type", "text/plain")]
        "404 - Not Found"

periodicPollChanges
    :: forall ctx m.
       (ExplorerMode ctx m)
    => ConnectionsVar -> m Bool -> m ()
periodicPollChanges connVar closed =
    -- Runs every 5 seconds.
    runPeriodicallyUnless (5000 :: Millisecond) closed (Nothing, mempty) $ do
        curBlock   <- DB.getTip
        mempoolTxs <- lift $ S.fromList <$> getMempoolTxs @ctx

        mWasBlock     <- _1 <<.= Just curBlock
        wasMempoolTxs <- _2 <<.= mempoolTxs

        lift . askingConnState connVar $ do
            mNewBlunds :: Maybe [Blund] <-
                if mWasBlock == Just curBlock
                    then return Nothing
                    else forM mWasBlock $ \wasBlock -> do
                        mBlocks <- lift $ getBlundsFromTo @ctx curBlock wasBlock
                        case mBlocks of
                            Nothing     -> do
                                logWarning "Failed to fetch blocks from db"
                                return []
                            Just blocks -> return blocks
            let newBlunds = fromMaybe [] mNewBlunds

            -- notify about blocks and blocks with offset
            unless (null newBlunds) $ do
                notifyBlocksLastPageSubscribers
                logDebug $ sformat ("Blockchain updated ("%int%" blocks)")
                    (length newBlunds)

            newBlockchainTxs <- lift $ concatForM newBlunds (getBlockTxs @ctx . fst)
            let newLocalTxs = S.toList $ mempoolTxs `S.difference` wasMempoolTxs

            let allTxs = newBlockchainTxs <> newLocalTxs
            let cTxEntries = map tiToTxEntry allTxs
            txInfos <- Exts.toList . regroupBySnd <$> lift (mapM (getTxInfo @ctx) allTxs)

            -- notify abuot transactions
            forM_ txInfos $ \(addr, cTxBriefs) -> do
                notifyAddrSubscribers @ctx addr cTxBriefs
                logDebug $ sformat ("Notified address "%addressF%" about "
                           %int%" transactions") addr (length cTxBriefs)

            -- notify about transactions
            unless (null cTxEntries) $ do
                notifyTxsSubscribers @ctx cTxEntries
                logDebug $ sformat ("Broadcasted transactions: "%listJson)
                           (cteId <$> cTxEntries)

-- | Starts notification server. Kill current thread to stop it.
notifierApp
    :: forall ctx m.
       (ExplorerMode ctx m)
    => NotifierSettings -> m ()
notifierApp settings = modifyLoggerName (<> "notifier.socket-io") $ do
    logInfo "Starting"
    connVar <- liftIO $ STM.newTVarIO mkConnectionsState
    forkAccompanion (periodicPollChanges connVar)
                    (notifierServer settings connVar)<|MERGE_RESOLUTION|>--- conflicted
+++ resolved
@@ -35,16 +35,10 @@
 import           Network.Wai.Middleware.Cors    (CorsResourcePolicy, cors, corsOrigins,
                                                  simpleCorsResourcePolicy)
 import           Serokell.Util.Text             (listJson)
-<<<<<<< HEAD
-import           System.Wlog                    (CanLog, LoggerName, NamedPureLogger,
-                                                 WithLogger, getLoggerName, logDebug,
-                                                 logInfo, logWarning, modifyLoggerName,
-=======
 import           System.Wlog                    (CanLog, HasLoggerName, LoggerName,
                                                  NamedPureLogger, WithLogger,
                                                  getLoggerName, logDebug, logInfo,
                                                  logWarning, modifyLoggerName,
->>>>>>> dccd5540
                                                  usingLoggerName)
 
 import           Pos.Block.Types                (Blund)
@@ -104,11 +98,7 @@
  where
     -- handlers provide context for logging and `ConnectionsVar` changes
     asHandler
-<<<<<<< HEAD
-        :: (a -> SocketId -> (StateT ConnectionsState (NamedPureLogger STM)) ())
-=======
         :: (a -> SocketId -> NotifierLogger ())
->>>>>>> dccd5540
         -> a
         -> ReaderT Socket IO ()
     asHandler f arg = inHandlerCtx . f arg . socketId =<< ask
@@ -117,11 +107,7 @@
 
     inHandlerCtx
         :: (MonadIO m, CanLog m)
-<<<<<<< HEAD
-        => StateT ConnectionsState (NamedPureLogger STM) a
-=======
         => NotifierLogger a
->>>>>>> dccd5540
         -> m ()
     inHandlerCtx =
         -- currently @NotifierError@s aren't caught
