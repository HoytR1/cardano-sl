{-# LANGUAGE DataKinds                 #-}
{-# LANGUAGE ExistentialQuantification #-}
{-# LANGUAGE GADTs                     #-}
{-# LANGUAGE KindSignatures            #-}
{-# LANGUAGE Rank2Types                #-}
{-# LANGUAGE TypeFamilies              #-}

-- | Safe/secure logging

module Pos.Util.LogSafe
       ( -- * Logging functions
         SelectiveLogWrapped(..)
       , logDebugS
       , logInfoS
       , logNoticeS
       , logWarningS
       , logErrorS
       , logDebugUnsafeP
       , logInfoUnsafeP
       , logNoticeUnsafeP
       , logWarningUnsafeP
       , logErrorUnsafeP
       , logDebugSP
       , logInfoSP
       , logNoticeSP
       , logWarningSP
       , logErrorSP

         -- * Secure 'Buildable's
       , SecureLog (..)
       , LogSecurityLevel
       , secure
       , unsecure

         -- ** Secure formatters
       , secureF
       , plainOrSecureF
       , secretOnlyF
       , secureListF

       , buildSafe

         -- ** Secure log utils
       , BuildableSafe
       , SecuredText
       , buildUnsecure
       , getSecuredText
       ) where

import           Universum

import           Control.Monad.Trans (MonadTrans)
import           Data.List (isSuffixOf)
import           Data.Reflection (Reifies (..), reify)
import qualified Data.Text.Buildable
import           Data.Text.Lazy.Builder (Builder)
<<<<<<< HEAD
import           Formatting (bprint, build, fconst, mapf, (%))
=======
import           Formatting (bprint, build, fconst, later, mapf, (%))
>>>>>>> bdb95d4e
import           Formatting.Internal (Format (..))
import           System.Wlog (CanLog (..), HasLoggerName (..), Severity (..), loggerName)
import           System.Wlog.Handler (LogHandlerTag (HandlerFilelike))
import           System.Wlog.Logger (logMCond)

import           Pos.Core.Types (Coin)
import           Pos.Crypto (PassPhrase)


----------------------------------------------------------------------------
-- Logging
----------------------------------------------------------------------------

-- | Modifies logging so that it writes only to files specified by @s@ type.
newtype SelectiveLogWrapped s m a = SelectiveLogWrapped
    { getSecureLogWrapped :: m a
    } deriving (Functor, Applicative, Monad, MonadIO)

instance MonadTrans (SelectiveLogWrapped s) where
    lift = SelectiveLogWrapped

-- | Whether to log to given log handler.
type SelectionMode = LogHandlerTag -> Bool

selectPublicLogs :: SelectionMode
selectPublicLogs = \case
    HandlerFilelike p -> ".pub" `isSuffixOf` p
    _ -> False

selectSecretLogs :: SelectionMode
selectSecretLogs = not . selectPublicLogs

instance (MonadIO m, Reifies s SelectionMode) =>
         CanLog (SelectiveLogWrapped s m) where
    dispatchMessage (loggerName -> name) severity msg =
        liftIO $ logMCond name severity msg (reflect (Proxy @s))

instance (HasLoggerName m) => HasLoggerName (SelectiveLogWrapped s m) where
    getLoggerName = SelectiveLogWrapped getLoggerName
    modifyLoggerName foo (SelectiveLogWrapped m) =
        SelectiveLogWrapped (modifyLoggerName foo m)

execSecureLogWrapped :: Proxy s -> SelectiveLogWrapped s m a -> m a
execSecureLogWrapped _ (SelectiveLogWrapped act) = act

-- | Shortcut for 'logMessage' to use according severity.
logDebugS, logInfoS, logNoticeS, logWarningS, logErrorS
    :: (HasLoggerName m, MonadIO m)
    => Text -> m ()
logDebugS   = logMessageS Debug
logInfoS    = logMessageS Info
logNoticeS  = logMessageS Notice
logWarningS = logMessageS Warning
logErrorS   = logMessageS Error

-- | Same as 'logMesssage', but log to secret logs, put only insecure
-- version to memmode (to terminal).
logMessageS
    :: (HasLoggerName m, MonadIO m)
    => Severity
    -> Text
    -> m ()
logMessageS severity t =
    reify selectSecretLogs $ \s ->
    execSecureLogWrapped s $ do
        name <- getLoggerName
        dispatchMessage name severity t

----------------------------------------------------------------------------
-- Secure buildables
----------------------------------------------------------------------------

-- * Secutity log levels

-- Stuff below provides way to use different @instance Buildable@ for writing
-- to secret and public logs.
--
-- Example:
--
-- @
-- logInfo $ sformat ("Nyan: "%secureF build) Nyan
-- @
--
-- this function uses @instance Buildable (SecureLog Nyan)@ to display the item.
--
-- @
-- logInfoSP $ \sl -> sformat ("A diamond on the "%buildSafe sl) Rough
-- @
--
-- this function prints value to secret logs as is, while for public logs it uses
-- @instance Buildable (SecureLog Rough)@.
--
-- Logging to public logs only is marked as unsafe, because nothing prevents its
-- user from writting unsecure logs to public.
-- For this reason, if you don't use "security level parameter" on 'logInfoSP' call,
-- remain it as @logInfoSP $ \__sl -> ...@ in order to remember that secured text
-- should be provided inside.

-- Modifies 'instance Buildable' so that it doesn't contain sensitive info
newtype SecureLog a = SecureLog
    { getSecureLog :: a
    } deriving (Eq, Ord)

data LogSecurityLevel
    = SecretLogLevel
    | PublicLogLevel
    deriving (Eq)

secure :: LogSecurityLevel
secure = PublicLogLevel

unsecure :: LogSecurityLevel
unsecure = SecretLogLevel

buildUnsecure :: Buildable a => SecureLog a -> Builder
buildUnsecure (SecureLog a) = bprint build a

type BuildableSafe a = (Buildable a, Buildable (SecureLog a))

-- | Modifies single-parameter formatter to make it use public logging.
secureF :: Format r (SecureLog a -> r) -> Format r (a -> r)
secureF = mapf SecureLog

-- | Takes one of given items (usually formatters, nonsecure goes first),
-- depending on security level.
plainOrSecureF :: LogSecurityLevel -> a -> a -> a
plainOrSecureF SecretLogLevel fmt _ = fmt
plainOrSecureF PublicLogLevel _ fmt = fmt

buildSafe :: BuildableSafe a => LogSecurityLevel -> Format r (a -> r)
buildSafe sl = plainOrSecureF sl build (secureF build)

-- | Negates single-parameter formatter for public logs.
secretOnlyF :: LogSecurityLevel -> Format r (a -> r) -> Format r (a -> r)
secretOnlyF sl fmt = plainOrSecureF sl fmt (fconst "?")

-- | For public logs hides list content, showing only its size.
secureListF
    :: NontrivialContainer l
    => LogSecurityLevel -> Format r (l -> r) -> Format r (l -> r)
secureListF sl fmt = plainOrSecureF sl fmt lengthFmt
  where
    lengthFmt = later $ \l ->
        if null l
        then "[]"
        else bprint ("[... ("%build%" item(s))]") $ length l


-- | Same as 'logMesssage', put to public logs only (these logs don't go
-- to terminal). Use it along with 'logMessageS' when want to specify
-- secret and public log alternatives manually.
logMessageUnsafeP
    :: (HasLoggerName m, MonadIO m)
    => Severity
    -> Text
    -> m ()
logMessageUnsafeP severity t =
    reify selectPublicLogs $ \s ->
    execSecureLogWrapped s $ do
        name <- getLoggerName
        dispatchMessage name severity t

-- | Shortcut for 'logMessageUnsafeP' to use according severity.
logDebugUnsafeP, logInfoUnsafeP, logNoticeUnsafeP, logWarningUnsafeP, logErrorUnsafeP
    :: (HasLoggerName m, MonadIO m)
    => Text -> m ()
logDebugUnsafeP   = logMessageUnsafeP Debug
logInfoUnsafeP    = logMessageUnsafeP Info
logNoticeUnsafeP  = logMessageUnsafeP Notice
logWarningUnsafeP = logMessageUnsafeP Warning
logErrorUnsafeP   = logMessageUnsafeP Error


type SecuredText = LogSecurityLevel -> Text

getSecuredText :: LogSecurityLevel -> SecuredText -> Text
getSecuredText = (&)

-- | Same as 'logMesssageSP', put to public and secret logs securely.
logMessageSP
    :: (HasLoggerName m, MonadIO m)
    => Severity -> SecuredText -> m ()
logMessageSP severity securedText = do
    logMessageS severity $ securedText SecretLogLevel
    logMessageUnsafeP severity $ securedText PublicLogLevel

-- | Shortcut for 'logMessage' to use according severity.
logDebugSP, logInfoSP, logNoticeSP, logWarningSP, logErrorSP
    :: (HasLoggerName m, MonadIO m)
    => SecuredText -> m ()
logDebugSP   = logMessageSP Debug
logInfoSP    = logMessageSP Info
logNoticeSP  = logMessageSP Notice
logWarningSP = logMessageSP Warning
logErrorSP   = logMessageSP Error


instance Buildable (SecureLog PassPhrase) where
    build _ = "<passphrase>"

-- maybe I'm wrong here, but currently masking it important for wallet servant logs
instance Buildable (SecureLog Coin) where
    build _ = "? coin(s)"<|MERGE_RESOLUTION|>--- conflicted
+++ resolved
@@ -54,11 +54,7 @@
 import           Data.Reflection (Reifies (..), reify)
 import qualified Data.Text.Buildable
 import           Data.Text.Lazy.Builder (Builder)
-<<<<<<< HEAD
-import           Formatting (bprint, build, fconst, mapf, (%))
-=======
 import           Formatting (bprint, build, fconst, later, mapf, (%))
->>>>>>> bdb95d4e
 import           Formatting.Internal (Format (..))
 import           System.Wlog (CanLog (..), HasLoggerName (..), Severity (..), loggerName)
 import           System.Wlog.Handler (LogHandlerTag (HandlerFilelike))
