{-# LANGUAGE AllowAmbiguousTypes #-}
{-# LANGUAGE CPP                 #-}
{-# LANGUAGE InstanceSigs        #-}
{-# LANGUAGE RankNTypes          #-}
{-# LANGUAGE TemplateHaskell     #-}
{-# LANGUAGE TypeFamilies        #-}

module Pos.Client.Txp.History
       ( TxHistoryEntry(..)
       , thTxId
       , thTx
       , thInputs
       , thDifficulty
       , thOutputAddrs
       , thTimestamp
       , _thInputAddrs

       , MonadTxHistory(..)

       , GenesisToil
       , runGenesisToil

       -- * History derivation
       , getRelatedTxsByAddrs
       , deriveAddrHistory
       , deriveAddrHistoryBlk
       , getBlockHistoryDefault
       , getLocalHistoryDefault
       , saveTxDefault
       ) where

import           Universum

import           Control.Lens                 (makeLenses)
import           Control.Monad.Trans          (MonadTrans)
import           Control.Monad.Trans.Control  (MonadBaseControl)
import           Control.Monad.Trans.Identity (IdentityT (..))
import           Data.Coerce                  (coerce)
import           Data.DList                   (DList)
import qualified Data.DList                   as DL
import qualified Data.Map.Strict              as M (lookup)
import qualified Data.Text.Buildable
import qualified Ether
import           Formatting                   (bprint, build, (%))
import           Mockable                     (CurrentTime, Mockable)
import           Serokell.Util.Text           (listJson)
import           System.Wlog                  (WithLogger)

import           Pos.Block.Core               (Block, MainBlock, mainBlockSlot,
                                               mainBlockTxPayload)
import           Pos.Block.Types              (Blund)
import           Pos.Context                  (genesisBlock0M, genesisUtxoM)
import           Pos.Core                     (Address, ChainDifficulty, HasCoreConstants,
                                               HeaderHash, Timestamp (..), difficultyL,
                                               headerHash)
import           Pos.Crypto                   (WithHash (..), withHash)
import           Pos.DB                       (MonadDBRead, MonadGState, MonadRealDB)
import           Pos.DB.Block                 (MonadBlockDB)
import           Pos.Genesis                  (GenesisUtxo (..), GenesisWStakeholders)
import qualified Pos.GState                   as GS
<<<<<<< HEAD
=======
import           Pos.Infra.Semaphore          (BlkSemaphore)
import           Pos.KnownPeers               (MonadFormatPeers)
import           Pos.Reporting                (HasReportingContext)
>>>>>>> bcbab689
import           Pos.Slotting                 (MonadSlots, getSlotStartPure,
                                               getSystemStartM)
import           Pos.Ssc.Class                (SscHelpersClass)
import           Pos.StateLock                (StateLock)
import           Pos.Util.Util                (HasLens (..), HasLens')
#ifdef WITH_EXPLORER
import           Pos.Explorer.Txp.Local       (eTxProcessTransaction)
#else
import           Pos.Txp                      (txProcessTransaction)
#endif
import           Pos.Txp                      (MonadTxpMem, MonadUtxo, MonadUtxoRead,
                                               ToilT, Tx (..), TxAux (..), TxId, TxOut,
                                               TxOutAux (..), TxWitness, TxpError (..),
                                               applyTxToUtxo, evalToilTEmpty,
                                               flattenTxPayload, getLocalTxs, runDBToil,
                                               topsortTxs, txOutAddress, utxoGet)
import           Pos.Util                     (eitherToThrow, maybeThrow)
import           Pos.WorkMode.Class           (TxpExtra_TMP)

-- Remove this once there's no #ifdef-ed Pos.Txp import
{-# ANN module ("HLint: ignore Use fewer imports" :: Text) #-}

----------------------------------------------------------------------
-- Deduction of history
----------------------------------------------------------------------

-- | For given tx, gives list of source addresses of this tx, with respective 'TxIn's
getSenders :: MonadUtxoRead m => Tx -> m [TxOut]
getSenders UnsafeTx {..} = do
    utxo <- catMaybes <$> mapM utxoGet (toList _txInputs)
    return $ toaOut <$> utxo

-- | Datatype for returning info about tx history
data TxHistoryEntry = THEntry
    { _thTxId        :: !TxId
    , _thTx          :: !Tx
    , _thDifficulty  :: !(Maybe ChainDifficulty)
    , _thInputs      :: ![TxOut]
    , _thOutputAddrs :: ![Address]
    , _thTimestamp   :: !(Maybe Timestamp)
    } deriving (Show, Eq, Generic)

-- | Remained for compatibility
_thInputAddrs :: TxHistoryEntry -> [Address]
_thInputAddrs = map txOutAddress . _thInputs

makeLenses ''TxHistoryEntry

instance Buildable TxHistoryEntry where
    build THEntry {..} =
        bprint
            ("{ id="%build%" inputs="%listJson%" outputs="%listJson
             %" diff="%build%" time="%build%" }")
            _thTxId
            _thInputs
            _thOutputAddrs
            _thDifficulty
            _thTimestamp

-- | Select transactions by predicate on related addresses
getTxsByPredicate
    :: MonadUtxo m
    => ([Address] -> Bool)
    -> Maybe ChainDifficulty
    -> Maybe Timestamp
    -> [(WithHash Tx, TxWitness)]
    -> m [TxHistoryEntry]
getTxsByPredicate pr mDiff mTs txs = go txs []
  where
    go [] acc = return acc
    go ((wh@(WithHash tx txId), _wit) : rest) acc = do
        inputs <- getSenders tx
        let outgoings = toList $ txOutAddress <$> _txOutputs tx
        let incomings = map txOutAddress inputs

        applyTxToUtxo wh

        let acc' = if pr (incomings ++ outgoings)
                   then (THEntry txId tx mDiff inputs outgoings mTs : acc)
                   else acc
        go rest acc'

-- | Select transactions related to one of given addresses
getRelatedTxsByAddrs
    :: MonadUtxo m
    => [Address]
    -> Maybe ChainDifficulty
    -> Maybe Timestamp
    -> [(WithHash Tx, TxWitness)]
    -> m [TxHistoryEntry]
getRelatedTxsByAddrs addrs = getTxsByPredicate $ any (`elem` addrs)

-- | Given a full blockchain, derive address history and Utxo
-- TODO: Such functionality will still be useful for merging
-- blockchains when wallet state is ready, but some metadata for
-- Tx will be required.
deriveAddrHistory
    :: MonadUtxo m
    => [Address] -> [Block ssc] -> m [TxHistoryEntry]
deriveAddrHistory addrs chain =
    DL.toList <$> foldrM (flip $ deriveAddrHistoryBlk addrs $ const Nothing) mempty chain

deriveAddrHistoryBlk
    :: MonadUtxo m
    => [Address]
    -> (MainBlock ssc -> Maybe Timestamp)
    -> DList TxHistoryEntry
    -> Block ssc
    -> m (DList TxHistoryEntry)
deriveAddrHistoryBlk _ _ hist (Left _) = pure hist
deriveAddrHistoryBlk addrs getTs hist (Right blk) = do
    let mapper TxAux {..} = (withHash taTx, taWitness)
        difficulty = blk ^. difficultyL
        mTimestamp = getTs blk
    txs <- getRelatedTxsByAddrs addrs (Just difficulty) mTimestamp $
           map mapper . flattenTxPayload $
           blk ^. mainBlockTxPayload
    return $ DL.fromList txs <> hist

----------------------------------------------------------------------------
-- GenesisToil
----------------------------------------------------------------------------

-- | Identity wrapper to use genesis utxo in context as `MonadUtxoRead` instance
-- TODO: probably should be moved elsewhere; `Pos.Txp.Toil` is not possible, because
-- of dependency on `Pos.Context` from main package
data GenesisToilTag

type GenesisToil = Ether.TaggedTrans GenesisToilTag IdentityT

runGenesisToil :: GenesisToil m a -> m a
runGenesisToil = coerce

instance (Monad m, MonadReader ctx m, HasLens GenesisUtxo ctx GenesisUtxo) =>
         MonadUtxoRead (GenesisToil m) where
    utxoGet txIn = M.lookup txIn . unGenesisUtxo <$> genesisUtxoM

----------------------------------------------------------------------------
-- MonadTxHistory
----------------------------------------------------------------------------

-- | A class which have methods to get transaction history
class (Monad m, SscHelpersClass ssc) => MonadTxHistory ssc m | m -> ssc where
    getBlockHistory
        :: SscHelpersClass ssc
        => [Address] -> m (DList TxHistoryEntry)
    getLocalHistory
        :: [Address] -> m (DList TxHistoryEntry)
    saveTx :: (TxId, TxAux) -> m ()

    default getBlockHistory
        :: (MonadTrans t, MonadTxHistory ssc m', t m' ~ m)
        => [Address] -> m (DList TxHistoryEntry)
    getBlockHistory = lift . getBlockHistory

    default getLocalHistory
        :: (MonadTrans t, MonadTxHistory ssc m', t m' ~ m)
        => [Address] -> m (DList TxHistoryEntry)
    getLocalHistory = lift . getLocalHistory

    default saveTx :: (MonadTrans t, MonadTxHistory ssc m', t m' ~ m) => (TxId, TxAux) -> m ()
    saveTx = lift . saveTx

instance {-# OVERLAPPABLE #-}
    (MonadTxHistory ssc m, MonadTrans t, Monad (t m)) =>
        MonadTxHistory ssc (t m)

type TxHistoryEnv ctx m =
    ( MonadRealDB ctx m
    , MonadDBRead m
    , MonadGState m
    , MonadMask m
    , WithLogger m
    , MonadSlots ctx m
    , MonadReader ctx m
    , HasLens GenesisUtxo ctx GenesisUtxo
    , HasLens GenesisWStakeholders ctx GenesisWStakeholders
    , MonadTxpMem TxpExtra_TMP ctx m
    , HasLens' ctx StateLock
    , MonadBaseControl IO m
    , Mockable CurrentTime m
    , MonadFormatPeers m
    , HasReportingContext ctx
    )

type TxHistoryEnv' ssc ctx m =
    ( MonadBlockDB ssc m
    , TxHistoryEnv ctx m
    )

type GenesisHistoryFetcher m = ToilT () (GenesisToil m)

getBlockHistoryDefault
    :: forall ssc ctx m. (HasCoreConstants, SscHelpersClass ssc, TxHistoryEnv' ssc ctx m)
    => [Address] -> m (DList TxHistoryEntry)
getBlockHistoryDefault addrs = do
    bot         <- headerHash <$> genesisBlock0M @ssc
    sd          <- GS.getSlottingData
    systemStart <- getSystemStartM

    let fromBlund :: Blund ssc -> GenesisHistoryFetcher m (Block ssc)
        fromBlund = pure . fst

        getBlockTimestamp :: MainBlock ssc -> Maybe Timestamp
        getBlockTimestamp blk = getSlotStartPure systemStart (blk ^. mainBlockSlot) sd

        blockFetcher :: HeaderHash -> GenesisHistoryFetcher m (DList TxHistoryEntry)
        blockFetcher start = GS.foldlUpWhileM fromBlund start (const $ const True)
            (deriveAddrHistoryBlk addrs getBlockTimestamp) mempty

    runGenesisToil . evalToilTEmpty $ blockFetcher bot

getLocalHistoryDefault
    :: forall ctx m. TxHistoryEnv ctx m
    => [Address] -> m (DList TxHistoryEntry)
getLocalHistoryDefault addrs = runDBToil . evalToilTEmpty $ do
    let mapper (txid, TxAux {..}) =
            (WithHash taTx txid, taWitness)
        topsortErr = TxpInternalError
            "getLocalHistory: transactions couldn't be topsorted!"
    ltxs <- lift $ map mapper <$> getLocalTxs
    txs <- getRelatedTxsByAddrs addrs Nothing Nothing =<<
           maybeThrow topsortErr (topsortTxs (view _1) ltxs)
    return $ DL.fromList txs

saveTxDefault :: TxHistoryEnv ctx m => (TxId, TxAux) -> m ()
saveTxDefault txw = do
#ifdef WITH_EXPLORER
    res <- eTxProcessTransaction txw
#else
    res <- txProcessTransaction txw
#endif
    eitherToThrow res<|MERGE_RESOLUTION|>--- conflicted
+++ resolved
@@ -58,12 +58,8 @@
 import           Pos.DB.Block                 (MonadBlockDB)
 import           Pos.Genesis                  (GenesisUtxo (..), GenesisWStakeholders)
 import qualified Pos.GState                   as GS
-<<<<<<< HEAD
-=======
-import           Pos.Infra.Semaphore          (BlkSemaphore)
 import           Pos.KnownPeers               (MonadFormatPeers)
 import           Pos.Reporting                (HasReportingContext)
->>>>>>> bcbab689
 import           Pos.Slotting                 (MonadSlots, getSlotStartPure,
                                                getSystemStartM)
 import           Pos.Ssc.Class                (SscHelpersClass)
