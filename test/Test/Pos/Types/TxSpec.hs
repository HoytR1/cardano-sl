{-# LANGUAGE LambdaCase    #-}
{-# LANGUAGE TupleSections #-}
{-# LANGUAGE ViewPatterns  #-}

-- | Specification for transaction-related functions
-- (Pos.Types.Tx)
module Test.Pos.Types.TxSpec
       ( spec
       ) where

import           Control.Lens          (view, _2, _3, _4)
import           Control.Monad         (join)
import qualified Data.HashMap.Strict   as HM
import           Data.List             (elemIndex, lookup, (\\))
import qualified Data.Vector           as V (fromList, toList)
import           Serokell.Util.Verify  (isVerFailure, isVerSuccess)
import           Test.Hspec            (Spec, describe)
import           Test.Hspec.QuickCheck (prop)
import           Test.QuickCheck       (NonNegative (..), Positive (..), Property,
                                        arbitrary, forAll, resize, shuffle, vectorOf,
                                        (.&.), (===))
import           Test.QuickCheck.Gen   (Gen)
import           Universum             hiding ((.&.))

<<<<<<< HEAD
import           Pos.Crypto            (checkSig, hash, whData, withHash)
import           Pos.Types             (BadSigsTx (..), GoodTx (..), OverflowTx (..),
                                        Redeemer (..), SmallBadSigsTx (..),
                                        SmallGoodTx (..), SmallOverflowTx (..), Tx (..),
                                        TxIn (..), TxOut (..), Validator (..),
                                        checkPubKeyAddress, topsortTxs, verifyTx,
                                        verifyTxAlone)
=======
import           Pos.Crypto            (hash, verify)
import           Pos.Types             (Address (..), BadSigsTx (..),  GoodTx (..),
                                        OverflowTx (..), SmallBadSigsTx (..),
                                        SmallGoodTx (..), SmallOverflowTx (..),  Tx (..),
                                        TxIn (..), TxInWitness, TxOut (..), TxWitness,
                                        topsortTxs, verifyTx, verifyTxAlone)
>>>>>>> 074feb68
import           Pos.Util              (sublistN)


spec :: Spec
spec = describe "Types.Tx" $ do
    describe "verifyTxAlone" $ do
        prop description_validateGoodTxAlone validateGoodTxAlone
        prop description_invalidateBadTxAlone invalidateBadTxAlone
    describe "verifyTx" $ do
        prop description_validateGoodTx validateGoodTx
        prop description_overflowTx overflowTx
        prop description_badSigsTx badSigsTx
    describe "topsortTxs" $ do
        prop "doesn't change the random set of transactions" $
            forAll (resize 10 $ arbitrary) $ \(NonNegative l) ->
            forAll (vectorOf l (txGen 10)) $ \txs ->
            (sort <$> topsortTxs (map withHash txs)) === Just (sort $ map withHash txs)
        prop "graph generator does not produce loops" $
            forAll (txAcyclicGen False 20) $ \(txs,_) ->
            forAll (shuffle $ map withHash txs) $ \shuffled ->
            isJust $ topsortTxs shuffled
        prop "does correct topsort on bamboo" $ testTopsort True
        prop "does correct topsort on arbitrary acyclic graph" $ testTopsort False
  where
    description_validateGoodTxAlone =
        "validates Txs with positive coins and non-empty inputs and outputs"
    description_invalidateBadTxAlone =
        "invalidates Txs with non-positive coins or empty inputs/outputs"
    description_validateGoodTx =
        "validates a transaction whose inputs and well-formed transaction outputs"
    description_overflowTx =
        "a well-formed transaction with input and output sums above maxBound :: Coin \
        \is validated successfully"
    description_badSigsTx = "a transaction with inputs improperly signed is never validated"

validateGoodTxAlone :: Tx -> Bool
validateGoodTxAlone tx = isVerSuccess $ verifyTxAlone tx

invalidateBadTxAlone :: Tx -> Bool
invalidateBadTxAlone Tx {..} = all (isVerFailure . verifyTxAlone) badTxs
  where
    zeroOutputs = fmap (\(TxOut a _) -> TxOut a (negate 0)) txOutputs
    badTxs =
        map (uncurry Tx) $
        [([], txOutputs), (txInputs, []), (txInputs, zeroOutputs)]

type TxVerifyingTools = (Tx, TxIn -> Maybe TxOut, [Maybe (TxIn, TxOut)], TxWitness)

-- | This function takes the list inside a 'GoodTx' and related types, and
-- turns it into something 'verifyTx' can use:
--
-- * the transaction that the list holds
-- * the input resolver associated with that transaction
-- * the list of resolved inputs with all inputs in the transaction
getTxFromGoodTx :: [(Tx, TxIn, TxOut, TxInWitness)] -> TxVerifyingTools
getTxFromGoodTx ls =
    let txWitness = V.fromList $ fmap (view _4) ls
        txOutputs = fmap (view _3) ls
        txInputs = fmap (view _2) ls
        inpResolver :: TxIn -> Maybe TxOut
        inpResolver = join . flip lookup (fmap (\(Tx _ o, ti, _, _) -> (ti, head o)) ls)
        extendInput txIn = (txIn,) <$> inpResolver txIn
        extendedInputs :: [Maybe (TxIn, TxOut)]
        extendedInputs = fmap extendInput txInputs
    in (Tx {..}, inpResolver, extendedInputs, txWitness)

-- | This function takes a list of resolved inputs from a transaction, that
-- same transaction's outputs, and verifies that the input sum is greater than
-- the output sum.
txChecksum :: [Maybe (TxIn, TxOut)] -> [TxOut] -> Bool
txChecksum extendedInputs txOuts =
    let inpSum = sum $ fmap (toInteger . txOutValue . snd) $ catMaybes extendedInputs
        outSum = sum $ fmap (toInteger . txOutValue) txOuts
    in inpSum >= outSum

-- | This function, used in 'verifyGoodTx', takes a 'GoodTx' and checks that
-- each property verified by 'verifyTx' holds, meaning:
--
-- * sum of inputs ≥ sum of outputs;
-- * every input is signed properly;
-- * every input is a known unspent output.
-- It also checks that it has good structure w.r.t. 'verifyTxAlone'.
individualTxPropertyVerifier :: TxVerifyingTools -> Bool
individualTxPropertyVerifier (tx@Tx{..}, _, extendedInputs, txWits) =
    let hasGoodSum = txChecksum extendedInputs txOutputs
        hasGoodStructure = isVerSuccess $ verifyTxAlone tx
<<<<<<< HEAD
        hasGoodInputs = and $ map (signatureIsValid txOutputs) extendedInputs
=======
        mapFun =
            \(maybeTxPair, witness) ->
                case maybeTxPair of
                    Nothing -> False
                    Just (TxIn{..}, TxOut{..}) ->
                        verify (getAddress txOutAddress)
                               (txInHash, txInIndex, txOutputs)
                               witness
        hasGoodInputs = and $ map mapFun $ zip extendedInputs (V.toList txWits)
>>>>>>> 074feb68
    in hasGoodSum && hasGoodStructure && hasGoodInputs

validateGoodTx :: SmallGoodTx -> Bool
validateGoodTx (SmallGoodTx (getGoodTx -> ls)) =
    let quadruple@(tx, inpResolver, _, txWits) =
            getTxFromGoodTx ls
        transactionIsVerified = 
            isVerSuccess $ verifyTx inpResolver (tx, txWits)
        transactionReallyIsGood = individualTxPropertyVerifier quadruple
    in  transactionIsVerified == transactionReallyIsGood

overflowTx :: SmallOverflowTx -> Bool
overflowTx (SmallOverflowTx (getOverflowTx -> ls)) =
    let (tx@Tx{..}, inpResolver, extendedInputs, txWits) =
            getTxFromGoodTx ls
        transactionIsNotVerified = isVerFailure $ verifyTx inpResolver (tx, txWits)
        inpSumLessThanOutSum = not $ txChecksum extendedInputs txOutputs
    in inpSumLessThanOutSum == transactionIsNotVerified

<<<<<<< HEAD
signatureIsValid :: [TxOut] -> Maybe (TxIn, TxOut) -> Bool
signatureIsValid txOutputs (Just (TxIn{..}, TxOut{..})) =
    let pk = getValidator txInValidator
        sig = getRedeemer txInRedeemer
    in checkPubKeyAddress pk txOutAddress &&
       checkSig pk (txInHash, txInIndex, txOutputs) sig
signatureIsValid _ _ = False

signatureIsNotValid :: [TxOut] -> Maybe (TxIn, TxOut) -> Bool
signatureIsNotValid txOutputs = not . signatureIsValid txOutputs
=======
signatureIsNotValid :: [TxOut] -> (Maybe (TxIn, TxOut), TxInWitness) -> Bool
signatureIsNotValid txOutputs (Just (TxIn{..}, TxOut{..}), witness) =
    not $ verify (getAddress txOutAddress)
        (txInHash, txInIndex, txOutputs)
        witness
signatureIsNotValid _ _ = False
>>>>>>> 074feb68

badSigsTx :: SmallBadSigsTx -> Bool
badSigsTx (SmallBadSigsTx (getBadSigsTx -> ls)) =
    let (tx@Tx{..}, inpResolver, extendedInputs, txWits) =
            getTxFromGoodTx ls
        transactionIsNotVerified = isVerFailure $ verifyTx inpResolver (tx, txWits)
        notAllSignaturesAreValid = 
            any (signatureIsNotValid txOutputs) $ zip extendedInputs (V.toList txWits)
    in notAllSignaturesAreValid == transactionIsNotVerified

-- | Primitive transaction generator with restriction on
-- inputs/outputs size
txGen :: Int -> Gen Tx
txGen size = do
    (Positive inputsN) <- resize size arbitrary
    (Positive outputsN) <- resize size arbitrary
<<<<<<< HEAD
    inputs <- replicateM inputsN $ (\h v r -> TxIn h 0 v r) <$>
              arbitrary <*> arbitrary <*> arbitrary
=======
    inputs <- replicateM inputsN $ (\h -> TxIn h 0) <$> arbitrary
>>>>>>> 074feb68
    outputs <- replicateM outputsN $
        (\addr (Positive c) -> TxOut addr c) <$> arbitrary <*> arbitrary
    pure $ Tx inputs outputs

testTopsort :: Bool -> Property
testTopsort isBamboo =
    forAll (txAcyclicGen isBamboo 40) $ \(txs,reach) ->
    forAll (shuffle txs) $ \shuffled ->
    let reachables :: [(Tx,Tx)]
        reachables = [(from,to) | (to,froms) <- HM.toList reach, from <- froms]
        topsorted = map whData <$> topsortTxs (map withHash shuffled)
        reaches :: (Tx,Tx) -> Bool
        reaches (from,to) =
            let fromI = elemIndex from =<< topsorted
                toI = elemIndex to =<< topsorted
            in Just True == ((<=) <$> fromI <*> toI)
    in isJust topsorted .&. all reaches reachables

-- | Produces acyclic oriented graph of transactions. It's
-- connected. Signatures are faked and thus fail to
-- verify. Transaction balance is bad too (input can be less than
-- output). These properties are not needed for topsort test. It also
-- returns reachability map as the second argument (for every key
-- elems from which we can reach key).
txAcyclicGen :: Bool -> Int -> Gen ([Tx], HM.HashMap Tx [Tx])
txAcyclicGen _ 0 = pure ([], HM.empty)
txAcyclicGen isBamboo size = do
    initVertices <-
        replicateM (bool (max 1 $ size `div` 4) 1 isBamboo) $ txGen some'
    let outputs =
            concatMap (\tx -> map (tx,) [0..length (txOutputs tx) - 1])
                      initVertices
        reachable = HM.fromList $ map (\v -> (v, [v])) initVertices
    continueGraph initVertices outputs reachable $ size - length initVertices
  where
    some' = bool 4 1 isBamboo
    continueGraph
        :: [Tx]
        -> [(Tx, Int)]
        -> HM.HashMap Tx [Tx]
        -> Int
        -> Gen ([Tx], HM.HashMap Tx [Tx])
    continueGraph vertices _ reachable 0 = pure (vertices, reachable)
    continueGraph vertices unusedUtxo reachable k = do
        -- how many nodes to connect to (how many utxo to use)
        (NonNegative depsN) <-
            resize (bool (min 3 $ length unusedUtxo) 1 isBamboo) arbitrary
        chosenUtxo <- sublistN depsN unusedUtxo
        -- grab some inputs
<<<<<<< HEAD
        inputs <- mapM (\(h,i) -> TxIn (hash h) (fromIntegral i) <$> arbitrary <*> arbitrary) chosenUtxo
=======
        let inputs = map (\(h,i) -> TxIn (hash h) (fromIntegral i)) chosenUtxo
>>>>>>> 074feb68
        (Positive outputsN) <- resize some' arbitrary
        -- gen some outputs
        outputs <- replicateM outputsN $
            (\addr (Positive c) -> TxOut addr c) <$> arbitrary <*> arbitrary
        -- calculate new utxo & add vertex
        let tx = Tx inputs outputs
            producedUtxo = map (tx,) $ [0..(length outputs) - 1]
            newVertices = tx : vertices
            newUtxo = (unusedUtxo \\ chosenUtxo) ++ producedUtxo
            newReachableV = tx : concat (mapMaybe (\(x,_) -> HM.lookup x reachable) chosenUtxo)
            newReachable = HM.insert tx newReachableV reachable
        continueGraph newVertices newUtxo newReachable (k-1)<|MERGE_RESOLUTION|>--- conflicted
+++ resolved
@@ -22,22 +22,13 @@
 import           Test.QuickCheck.Gen   (Gen)
 import           Universum             hiding ((.&.))
 
-<<<<<<< HEAD
 import           Pos.Crypto            (checkSig, hash, whData, withHash)
 import           Pos.Types             (BadSigsTx (..), GoodTx (..), OverflowTx (..),
-                                        Redeemer (..), SmallBadSigsTx (..),
-                                        SmallGoodTx (..), SmallOverflowTx (..), Tx (..),
-                                        TxIn (..), TxOut (..), Validator (..),
+                                        SmallBadSigsTx (..), SmallGoodTx (..),
+                                        SmallOverflowTx (..), Tx (..), TxIn (..),
+                                        TxInWitness (..), TxOut (..), TxWitness,
                                         checkPubKeyAddress, topsortTxs, verifyTx,
                                         verifyTxAlone)
-=======
-import           Pos.Crypto            (hash, verify)
-import           Pos.Types             (Address (..), BadSigsTx (..),  GoodTx (..),
-                                        OverflowTx (..), SmallBadSigsTx (..),
-                                        SmallGoodTx (..), SmallOverflowTx (..),  Tx (..),
-                                        TxIn (..), TxInWitness, TxOut (..), TxWitness,
-                                        topsortTxs, verifyTx, verifyTxAlone)
->>>>>>> 074feb68
 import           Pos.Util              (sublistN)
 
 
@@ -124,26 +115,15 @@
 individualTxPropertyVerifier (tx@Tx{..}, _, extendedInputs, txWits) =
     let hasGoodSum = txChecksum extendedInputs txOutputs
         hasGoodStructure = isVerSuccess $ verifyTxAlone tx
-<<<<<<< HEAD
-        hasGoodInputs = and $ map (signatureIsValid txOutputs) extendedInputs
-=======
-        mapFun =
-            \(maybeTxPair, witness) ->
-                case maybeTxPair of
-                    Nothing -> False
-                    Just (TxIn{..}, TxOut{..}) ->
-                        verify (getAddress txOutAddress)
-                               (txInHash, txInIndex, txOutputs)
-                               witness
-        hasGoodInputs = and $ map mapFun $ zip extendedInputs (V.toList txWits)
->>>>>>> 074feb68
+        hasGoodInputs = all (signatureIsValid txOutputs)
+                            (zip extendedInputs (toList txWits))
     in hasGoodSum && hasGoodStructure && hasGoodInputs
 
 validateGoodTx :: SmallGoodTx -> Bool
 validateGoodTx (SmallGoodTx (getGoodTx -> ls)) =
     let quadruple@(tx, inpResolver, _, txWits) =
             getTxFromGoodTx ls
-        transactionIsVerified = 
+        transactionIsVerified =
             isVerSuccess $ verifyTx inpResolver (tx, txWits)
         transactionReallyIsGood = individualTxPropertyVerifier quadruple
     in  transactionIsVerified == transactionReallyIsGood
@@ -156,32 +136,21 @@
         inpSumLessThanOutSum = not $ txChecksum extendedInputs txOutputs
     in inpSumLessThanOutSum == transactionIsNotVerified
 
-<<<<<<< HEAD
-signatureIsValid :: [TxOut] -> Maybe (TxIn, TxOut) -> Bool
-signatureIsValid txOutputs (Just (TxIn{..}, TxOut{..})) =
-    let pk = getValidator txInValidator
-        sig = getRedeemer txInRedeemer
-    in checkPubKeyAddress pk txOutAddress &&
-       checkSig pk (txInHash, txInIndex, txOutputs) sig
+signatureIsValid :: [TxOut] -> (Maybe (TxIn, TxOut), TxInWitness) -> Bool
+signatureIsValid txOutputs (Just (TxIn{..}, TxOut{..}), PkWitness{..}) =
+    checkPubKeyAddress twKey txOutAddress &&
+    checkSig twKey (txInHash, txInIndex, txOutputs) twSig
 signatureIsValid _ _ = False
 
-signatureIsNotValid :: [TxOut] -> Maybe (TxIn, TxOut) -> Bool
+signatureIsNotValid :: [TxOut] -> (Maybe (TxIn, TxOut), TxInWitness) -> Bool
 signatureIsNotValid txOutputs = not . signatureIsValid txOutputs
-=======
-signatureIsNotValid :: [TxOut] -> (Maybe (TxIn, TxOut), TxInWitness) -> Bool
-signatureIsNotValid txOutputs (Just (TxIn{..}, TxOut{..}), witness) =
-    not $ verify (getAddress txOutAddress)
-        (txInHash, txInIndex, txOutputs)
-        witness
-signatureIsNotValid _ _ = False
->>>>>>> 074feb68
 
 badSigsTx :: SmallBadSigsTx -> Bool
 badSigsTx (SmallBadSigsTx (getBadSigsTx -> ls)) =
     let (tx@Tx{..}, inpResolver, extendedInputs, txWits) =
             getTxFromGoodTx ls
         transactionIsNotVerified = isVerFailure $ verifyTx inpResolver (tx, txWits)
-        notAllSignaturesAreValid = 
+        notAllSignaturesAreValid =
             any (signatureIsNotValid txOutputs) $ zip extendedInputs (V.toList txWits)
     in notAllSignaturesAreValid == transactionIsNotVerified
 
@@ -191,12 +160,7 @@
 txGen size = do
     (Positive inputsN) <- resize size arbitrary
     (Positive outputsN) <- resize size arbitrary
-<<<<<<< HEAD
-    inputs <- replicateM inputsN $ (\h v r -> TxIn h 0 v r) <$>
-              arbitrary <*> arbitrary <*> arbitrary
-=======
     inputs <- replicateM inputsN $ (\h -> TxIn h 0) <$> arbitrary
->>>>>>> 074feb68
     outputs <- replicateM outputsN $
         (\addr (Positive c) -> TxOut addr c) <$> arbitrary <*> arbitrary
     pure $ Tx inputs outputs
@@ -246,11 +210,7 @@
             resize (bool (min 3 $ length unusedUtxo) 1 isBamboo) arbitrary
         chosenUtxo <- sublistN depsN unusedUtxo
         -- grab some inputs
-<<<<<<< HEAD
-        inputs <- mapM (\(h,i) -> TxIn (hash h) (fromIntegral i) <$> arbitrary <*> arbitrary) chosenUtxo
-=======
         let inputs = map (\(h,i) -> TxIn (hash h) (fromIntegral i)) chosenUtxo
->>>>>>> 074feb68
         (Positive outputsN) <- resize some' arbitrary
         -- gen some outputs
         outputs <- replicateM outputsN $
