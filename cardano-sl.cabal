name:                cardano-sl
version:             0.2.0
synopsis:            Cardano SL main implementation
description:         Please see README.md
license:             MIT
license-file:        LICENSE
author:              Serokell
maintainer:          Serokell <hi@serokell.io>
copyright:           2016 IOHK
category:            Currency
build-type:          Simple
extra-source-files:  README.md
cabal-version:       >=1.10

flag asserts
  default: True
  manual: True

flag dev-mode
  default:     True
  manual:      True

  description: Switch between Development and Production mode

Flag with-web
  default:     True
  manual:      True

  description: Build with web part.

Flag with-wallet
  default:     True
  manual:      True

  description: Build with wallet.

library
  exposed-modules:      Pos.Aeson
                        Pos.Binary
                        Pos.Block.Arbitrary
                        Pos.Block.Network
                        Pos.CLI
                        Pos.Context
                        Pos.Communication
                        Pos.Communication.Relay
                        Pos.CompileConfig
                        Pos.Constants
                        Pos.DB
                        Pos.DB.GState
                        Pos.Delegation
                        -- Pos.DHT
                        Pos.DHT.Model
                        Pos.DHT.Model.Neighbors
                        Pos.DHT.Model.Types
                        Pos.DHT.Model.Util
                        Pos.DHT.Model.Class
                        Pos.DHT.Real
                        Pos.DHT.Real.Real
                        Pos.DHT.Real.Types
                        Pos.DHT.Workers

                        -- Exceptions
                        Pos.Exception

                        -- Genesis data
                        Pos.Genesis
                        Pos.Genesis.Arbitrary

                        -- LRC
                        Pos.Lrc
                        Pos.Lrc.FollowTheSatoshi

                        -- Scripting
                        Pos.Script
                        Pos.Script.Examples

                        -- Something
                        Pos.Launcher
                        Pos.Security
                        Pos.Security.Class
                        Pos.Security.CLI
                        Pos.Security.Util
                        Pos.Security.Workers
                        Pos.Slotting

                        -- Reporting
                        Pos.Reporting
                        Pos.Reporting.Methods
                        Pos.Reporting.Exceptions

                        -- SSC
                        Pos.Ssc.Arbitrary
                        Pos.Ssc.Class
                        Pos.Ssc.GodTossing
                        Pos.Ssc.NistBeacon
                        Pos.Ssc.SscAlgo
                        Pos.Ssc.Extra

                        -- Something
                        Pos.Statistics
                        Pos.Txp
                        Pos.Txp.Listeners
                        Pos.Types
                        Pos.Types.Arbitrary
                        Pos.Types.Arbitrary.Unsafe
                        Pos.Types.Block
                        Pos.Types.Block.Types
                        Pos.Types.Block.Functions
                        Pos.Types.Block.Instances
                        Pos.Types.Slotting
                        Pos.Types.Tx
                        Pos.Types.Utxo
                        Pos.Types.Version

                        -- Update system
                        Pos.Update
                        Pos.Update.Arbitrary
                        Pos.Update.Core

                        -- Utilities/helpers
                        Pos.Util
                        Pos.Util.BackupPhrase
                        Pos.Util.JsonLog
                        Pos.Util.Shutdown
                        Pos.Util.UserSecret
                        Pos.Util.TimeLimit
                        Pos.Util.TimeWarp

                        -- Worker, work mode
                        Pos.Worker
                        Pos.WorkMode
  if flag(with-web)
    exposed-modules:    Pos.Web
  if flag(with-wallet)
    exposed-modules:    Pos.Wallet
  if flag(with-wallet) && flag(with-web)
    exposed-modules:    Pos.Wallet.Web
  other-modules:        Paths_cardano_sl

                        Pos.Aeson.CompileConfig

                        -- Binary serialization
                        Pos.Binary.Address
                        Pos.Binary.Block
                        Pos.Binary.Block.Types
                        Pos.Binary.Block.Block
                        Pos.Binary.Coin
                        Pos.Binary.Crypto
                        Pos.Binary.Communication
                        Pos.Binary.DHTModel
                        Pos.Binary.DB
                        Pos.Binary.Genesis
                        Pos.Binary.Merkle
                        Pos.Binary.Relay
                        Pos.Binary.Script
                        Pos.Binary.Slotting
                        Pos.Binary.Ssc
                        Pos.Binary.Ssc.GodTossing.Core
                        Pos.Binary.Types
                        Pos.Binary.Update
                        Pos.Binary.Version

                        -- Block processing
                        Pos.Block.Error
                        Pos.Block.Logic
                        Pos.Block.Logic.Internal
                        Pos.Block.Network.Announce
                        Pos.Block.Network.Types
                        Pos.Block.Network.Listeners
                        Pos.Block.Network.Retrieval
                        Pos.Block.Types
                        Pos.Block.Worker

                        -- Network
                        Pos.Communication.Arbitrary
                        Pos.Communication.BiP
                        Pos.Communication.Message
                        Pos.Communication.Methods
                        Pos.Communication.Protocol
                        Pos.Communication.PeerState
                        Pos.Communication.Types
                        Pos.Communication.Types.Protocol
                        Pos.Communication.Types.Relay
                        Pos.Communication.Types.State
                        Pos.Communication.Types.SysStart
                        Pos.Communication.Server
                        Pos.Communication.Server.SysStart
                        Pos.Communication.Specs
                        Pos.Communication.Util

                        -- Compile config
                        Pos.CompileConfig.Parser
                        Pos.CompileConfig.Type

                        -- NodeContext
                        Pos.Context.Class
                        Pos.Context.Context
                        Pos.Context.Functions
                        Pos.Context.Holder

                        -- Crypto
                        Pos.Crypto.Arbitrary
                        Pos.Crypto.Arbitrary.Unsafe

                        -- Heavy delegation
                        Pos.Delegation.Class
                        Pos.Delegation.Holder
                        Pos.Delegation.Listeners
                        Pos.Delegation.Logic
                        Pos.Delegation.Lrc
                        Pos.Delegation.Methods
                        Pos.Delegation.Types
                        Pos.Delegation.Worker

                        -- Launcher
                        Pos.Launcher.Launcher
                        Pos.Launcher.Options
                        Pos.Launcher.Param
                        Pos.Launcher.Runner
                        Pos.Launcher.Scenario

                        -- DB
                        Pos.DB.Block
                        Pos.DB.Class
                        Pos.DB.DB
                        Pos.DB.Error
                        Pos.DB.Functions
                        Pos.DB.GState.Balances
                        Pos.DB.GState.Common
                        Pos.DB.GState.Delegation
                        Pos.DB.GState.GState
                        Pos.DB.GState.Update
                        Pos.DB.GState.BlockExtra
                        Pos.DB.GState.Utxo
                        Pos.DB.Holder
                        Pos.DB.Iterator
                        Pos.DB.Iterator.Class
                        Pos.DB.Iterator.DBIterator
                        Pos.DB.Lrc
                        Pos.DB.Lrc.Common
                        Pos.DB.Lrc.Issuers
                        Pos.DB.Lrc.Leaders
                        Pos.DB.Lrc.Lrc
                        Pos.DB.Lrc.Richmen
                        Pos.DB.Misc
                        Pos.DB.Types

                        -- Genesis
                        Pos.Genesis.Types
                        Pos.Genesis.Parser

                        -- LRC
                        Pos.Lrc.Consumer
                        Pos.Lrc.Consumers
                        Pos.Lrc.Error
                        Pos.Lrc.Logic
                        Pos.Lrc.Types
                        Pos.Lrc.Worker

                        -- SafeCopy serialization (obsolete, but still needed)
                        Pos.SafeCopy
                        Pos.SafeCopy.GodTossing
                        Pos.SafeCopy.GodTossing.Base
                        Pos.SafeCopy.GodTossing.Types
                        Pos.SafeCopy.GodTossing.VssCertData
                        Pos.SafeCopy.Types
                        Pos.SafeCopy.Update

                        -- Slotting
                        Pos.Slotting.Class
                        Pos.Slotting.Error
                        Pos.Slotting.Holder
                        Pos.Slotting.Ntp
                        Pos.Slotting.Types
                        Pos.Slotting.Util

                        -- SSC
                        Pos.Ssc.Class.Types
                        Pos.Ssc.Class.Helpers
                        Pos.Ssc.Class.Storage
                        Pos.Ssc.Class.Workers
                        Pos.Ssc.Class.Listeners
                        Pos.Ssc.Class.LocalData

                        Pos.Ssc.Extra.Class
                        Pos.Ssc.Extra.Holder
                        Pos.Ssc.Extra.Logic
                        Pos.Ssc.Extra.Types

                        Pos.Ssc.GodTossing.Arbitrary
                        Pos.Ssc.GodTossing.Core
                        Pos.Ssc.GodTossing.Core.Core
                        Pos.Ssc.GodTossing.Core.Types
                        Pos.Ssc.GodTossing.Error
                        Pos.Ssc.GodTossing.Functions
                        Pos.Ssc.GodTossing.Genesis
                        Pos.Ssc.GodTossing.GState
                        Pos.Ssc.GodTossing.Listeners
                        Pos.Ssc.GodTossing.LocalData
                        Pos.Ssc.GodTossing.LocalData.Logic
                        Pos.Ssc.GodTossing.LocalData.Types
                        Pos.Ssc.GodTossing.Richmen
                        Pos.Ssc.GodTossing.SecretStorage
                        Pos.Ssc.GodTossing.Seed
                        Pos.Ssc.GodTossing.Shares
                        Pos.Ssc.GodTossing.Toss
                        Pos.Ssc.GodTossing.Toss.Base
                        Pos.Ssc.GodTossing.Toss.Class
                        Pos.Ssc.GodTossing.Toss.Failure
                        Pos.Ssc.GodTossing.Toss.Logic
                        Pos.Ssc.GodTossing.Toss.Pure
                        Pos.Ssc.GodTossing.Toss.Trans
                        Pos.Ssc.GodTossing.Toss.Types
                        Pos.Ssc.GodTossing.Type
                        Pos.Ssc.GodTossing.Types
                        Pos.Ssc.GodTossing.Types.Message
                        Pos.Ssc.GodTossing.Types.Types
                        Pos.Ssc.GodTossing.VssCertData
                        Pos.Ssc.GodTossing.Workers

                        -- Statistics
                        Pos.Statistics.Helpers
                        Pos.Statistics.MonadStats
                        Pos.Statistics.StatEntry
                        Pos.Statistics.Tx

                        -- Txp
                        Pos.Txp.Arbitrary
                        Pos.Txp.Class
                        Pos.Txp.Error
                        Pos.Txp.Holder
                        Pos.Txp.Logic
                        Pos.Txp.Types
                        Pos.Txp.Types.Communication
                        Pos.Txp.Types.Types
                        Pos.Txp.Types.UtxoView
                        Pos.Txp.Types.BalancesView

                        -- Types
                        Pos.Types.SharedSeed
                        Pos.Types.Utxo.Class
                        Pos.Types.Utxo.Functions
                        Pos.Types.Utxo.Pure

                        -- Workers
                        Pos.Worker.Stats
                        Pos.Worker.SysStart

                        -- Update System
                        Pos.Update.Arbitrary.Core
                        Pos.Update.Arbitrary.Network
                        Pos.Update.Arbitrary.Poll
                        Pos.Update.Core.Types
                        Pos.Update.Download
                        Pos.Update.Error
                        Pos.Update.Logic
                        Pos.Update.Logic.Global
                        Pos.Update.Logic.Local
                        Pos.Update.Lrc
                        Pos.Update.MemState
                        Pos.Update.MemState.Class
                        Pos.Update.MemState.Functions
                        Pos.Update.MemState.Holder
                        Pos.Update.MemState.Types
                        Pos.Update.Network
                        Pos.Update.Network.Listeners
                        Pos.Update.Network.Types
                        Pos.Update.Poll
                        Pos.Update.Poll.Class
                        Pos.Update.Poll.DBPoll
                        Pos.Update.Poll.Failure
                        Pos.Update.Poll.Logic
                        Pos.Update.Poll.Logic.Apply
                        Pos.Update.Poll.Logic.Base
                        Pos.Update.Poll.Logic.Normalize
                        Pos.Update.Poll.Logic.Rollback
                        Pos.Update.Poll.Logic.Softfork
                        Pos.Update.Poll.Modifier
                        Pos.Update.Poll.RollTrans
                        Pos.Update.Poll.Trans
                        Pos.Update.Poll.Types
                        Pos.Update.Worker

                        -- Utilities/helpers
                        Pos.Util.Arbitrary
                        Pos.Util.Iterator
                        Pos.Util.NotImplemented
  if flag(with-web)
    other-modules:      Pos.Aeson.Crypto
                        Pos.Aeson.Types
                        Pos.Web.Api
                        Pos.Web.Doc
                        Pos.Web.Server
                        Pos.Web.Types
  if flag(with-wallet)
    other-modules:      Pos.Wallet.Tx
                        Pos.Wallet.Tx.Pure
                        Pos.Wallet.WalletMode
                        Pos.Wallet.Launcher
                        Pos.Wallet.Launcher.Runner
                        Pos.Wallet.Launcher.Param
                        Pos.Wallet.KeyStorage
                        Pos.Wallet.State
                        Pos.Wallet.State.Acidic
                        Pos.Wallet.State.Holder
                        Pos.Wallet.State.State
                        Pos.Wallet.State.Storage
                        Pos.Wallet.State.Storage.Block
                        Pos.Wallet.State.Storage.Tx
                        Pos.Wallet.Context
                        Pos.Wallet.Context.Class
                        Pos.Wallet.Context.Context
                        Pos.Wallet.Context.Holder
                        Pos.Wallet.Update
  if (flag(with-wallet) && flag(with-web))
    other-modules:      Pos.Aeson.ClientTypes
                        Pos.Wallet.Web.ClientTypes
                        Pos.Wallet.Web.Api
                        Pos.Wallet.Web.Doc
                        Pos.Wallet.Web.Error
                        Pos.Wallet.Web.Server
                        Pos.Wallet.Web.Server.Methods
                        Pos.Wallet.Web.Server.Full
                        Pos.Wallet.Web.Server.Lite
                        Pos.Wallet.Web.Server.Sockets
                        Pos.Wallet.Web.State
                        Pos.Wallet.Web.State.Acidic
                        Pos.Wallet.Web.State.Holder
                        Pos.Wallet.Web.State.State
                        Pos.Wallet.Web.State.Storage
  build-depends:        HsOpenSSL
                      , IfElse
                      , QuickCheck
                      , UtilityTM
                      , acid-state
                      , aeson >= 0.11.2.1
                      , ansi-terminal
                      , async
                      , base
                      , base58-bytestring
                      , base64-bytestring
                      , temporary >= 1.2.0.4
                      , binary
                      , binary-conduit >= 1.2.4.1
                      , binary-orphans
                      , bytestring
<<<<<<< HEAD
                      , cardano-report-server >= 0.1.0
=======
                      , cardano-report-server >= 0.0.1
                      , cardano-sl-core
>>>>>>> 97f2ad36
                      , cereal
                      , concurrent-extra
                      , conduit >= 1.2.8
                      , containers
                      , cryptonite >= 0.19 && < 0.22
                      , data-default
                      , deepseq
                      , derive
                      , deriving-compat
                      , digest
                      , directory
                      , dlist
                      , ed25519
                      , exceptions
                      , file-embed >= 0.0.10
                      , filelock >= 0.1.0.1
                      , filepath
                      , focus
                      , formatting
                      , gitrev
                      , hashable
                      , http-client
                      , http-client-tls
                      , http-conduit
                      , kademlia
                      , lens
                      , lifted-async
                      , list-t
                      , log-warper >= 0.4.3
                      , lrucache
                      , memory
                      , mmorph
                      , monad-control
                      , monad-loops
                      , mono-traversable
                      , mtl
                      , neat-interpolation
                      , network-info >= 0.2.0.8
                      , network-transport
                      , network-transport-tcp
                      , node-sketch >= 0.1.1.0
                      , optparse-applicative
                      , optparse-simple
                      , parsec
                      , plutus-prototype
                      , pvss
                      , quickcheck-instances
                      , random
                      , reflection
                      , resourcet
                      , rocksdb >= 0.1.0.1
                      , safecopy
                      , serokell-util >= 0.1.3.4
                      , stm
                      , stm-containers
                      , tagged
                      , template-haskell
                      , text
                      , text-format
                      , th-lift-instances
                      , time
                      , time-units
                      , transformers
                      , transformers-base
                      , turtle
                      , universum >= 0.1.11
                      , unordered-containers
                      , vector
                      , wreq
                      , yaml

  if flag(with-web)
    build-depends:      http-types
                      , servant >= 0.8.1
                      , servant-docs >= 0.8.1
                      , servant-server >= 0.8.1
                      , wai
                      , wai-extra
                      , warp
                      , websockets
                      , wai-websockets
  hs-source-dirs:       src
  default-language:     Haskell2010
  ghc-options:         -Wall
                       -fno-warn-orphans
                       -O2
  default-extensions:   DeriveDataTypeable
                        DeriveGeneric
                        GeneralizedNewtypeDeriving
                        StandaloneDeriving
                        FlexibleContexts
                        FlexibleInstances
                        MultiParamTypeClasses
                        FunctionalDependencies
                        DefaultSignatures
                        NoImplicitPrelude
                        OverloadedStrings
                        RecordWildCards
                        TypeApplications
                        TupleSections
                        ViewPatterns
                        LambdaCase
                        MultiWayIf

  build-tools: cpphs >= 1.19
  ghc-options: -pgmP cpphs -optP --cpp

  if flag(asserts)
    cpp-options: -DASSERTS_ON
  if flag(dev-mode)
    cpp-options: -DDEV_MODE
  if flag(with-web)
    cpp-options: -DWITH_WEB
  if flag(with-wallet)
    cpp-options: -DWITH_WALLET

executable cardano-node
  hs-source-dirs:      src/node
  main-is:             Main.hs
  other-modules:       NodeOptions
  build-depends:       base
                     , binary
                     , bytestring
                     , cardano-sl-core
                     , cardano-sl
                     , data-default
                     , directory
                     , filepath
                     , formatting
                     , lens
                     , log-warper >= 0.4.3
                     , network-transport
                     , node-sketch
                     , optparse-simple
                     , parsec
                     , serokell-util >= 0.1.3.4
                     , universum >= 0.1.11
  default-language:    Haskell2010
  ghc-options:         -threaded -rtsopts
                       -Wall
                       -fno-warn-orphans
                       -with-rtsopts=-N
                       -O2
  default-extensions:   DeriveDataTypeable
                        DeriveGeneric
                        GeneralizedNewtypeDeriving
                        StandaloneDeriving
                        FlexibleContexts
                        FlexibleInstances
                        MultiParamTypeClasses
                        FunctionalDependencies
                        DefaultSignatures
                        NoImplicitPrelude
                        OverloadedStrings
                        RecordWildCards
                        TypeApplications
                        TupleSections
                        ViewPatterns
                        LambdaCase
                        MultiWayIf

  build-tools: cpphs >= 1.19
  ghc-options: -pgmP cpphs -optP --cpp

  if flag(with-web)
    cpp-options: -DWITH_WEB
  if flag(with-wallet)
    cpp-options: -DWITH_WALLET
  if flag(dev-mode)
    cpp-options: -DDEV_MODE

executable cardano-analyzer
  hs-source-dirs:      src/analyzer
  main-is:             Main.hs
  other-modules:       AnalyzerOptions
  build-depends:       base
                     , aeson
                     , attoparsec
                     , bytestring
                     , cardano-sl-core
                     , cardano-sl
                     , formatting
                     , log-warper >= 0.4.3
                     , optparse-simple
                     , serokell-util >= 0.1.3.4
                     , text
                     , time
                     , time-units
                     , universum >= 0.1.11
                     , unordered-containers
  default-language:    Haskell2010
  ghc-options:         -threaded -rtsopts
                       -Wall
                       -fno-warn-orphans
                       -with-rtsopts=-N
                       -O2
  default-extensions:   DeriveDataTypeable
                        DeriveGeneric
                        GeneralizedNewtypeDeriving
                        StandaloneDeriving
                        FlexibleContexts
                        FlexibleInstances
                        MultiParamTypeClasses
                        FunctionalDependencies
                        DefaultSignatures
                        NoImplicitPrelude
                        OverloadedStrings
                        RecordWildCards
                        TypeApplications
                        TupleSections
                        ViewPatterns
                        LambdaCase
                        MultiWayIf

  build-tools: cpphs >= 1.19
  ghc-options: -pgmP cpphs -optP --cpp

  if flag(dev-mode)
    buildable:          True
  else
    buildable:          False


executable cardano-wallet
  hs-source-dirs:      src/wallet
  main-is:             Main.hs
  other-modules:       WalletOptions
                       Command
  build-depends:       QuickCheck
                     , base
                     , base58-bytestring
                     , binary
                     , bytestring
                     , cardano-sl-core
                     , cardano-sl
                     , formatting
                     , lens
                     , lifted-async
                     , log-warper >= 0.4.3
                     , mtl
                     , network-transport
                     , node-sketch
                     , optparse-applicative
                     , parsec
                     , serokell-util >= 0.1.3.4
                     , text
                     , time
                     , time-units
                     , transformers
                     , universum >= 0.1.11
                     , unordered-containers
  default-language:    Haskell2010
  ghc-options:         -threaded -rtsopts
                       -Wall
                       -fno-warn-orphans
                       -with-rtsopts=-N
                       -O2
  default-extensions:   DeriveDataTypeable
                        DeriveGeneric
                        GeneralizedNewtypeDeriving
                        StandaloneDeriving
                        FlexibleContexts
                        FlexibleInstances
                        MultiParamTypeClasses
                        FunctionalDependencies
                        DefaultSignatures
                        NoImplicitPrelude
                        OverloadedStrings
                        RecordWildCards
                        TypeApplications
                        TupleSections
                        ViewPatterns
                        LambdaCase
                        MultiWayIf

  build-tools: cpphs >= 1.19
  ghc-options: -pgmP cpphs -optP --cpp

  if flag(with-wallet) && flag(dev-mode)
    buildable:         True
  else
    buildable:         False

  if flag(with-web)
    cpp-options: -DWITH_WEB

  if !os(windows)
    build-depends: unix

executable cardano-wallet-hs2purs
  hs-source-dirs:      src/wallet-purescript
  main-is:             Main.hs
  other-modules:       PSTypes
  build-depends:       base
                     , cardano-sl-core
                     , cardano-sl
                     , purescript-bridge
                     , universum >= 0.1.11
  default-language:    Haskell2010
  ghc-options:         -threaded -rtsopts
                       -Wall
                       -fno-warn-orphans
                       -with-rtsopts=-N
                       -O2
  default-extensions:   DeriveDataTypeable
                        DeriveGeneric
                        GeneralizedNewtypeDeriving
                        StandaloneDeriving
                        FlexibleContexts
                        FlexibleInstances
                        MultiParamTypeClasses
                        FunctionalDependencies
                        DefaultSignatures
                        NoImplicitPrelude
                        OverloadedStrings
                        RecordWildCards
                        TypeApplications
                        TupleSections
                        ViewPatterns
                        LambdaCase
                        MultiWayIf

  build-tools: cpphs >= 1.19
  ghc-options: -pgmP cpphs -optP --cpp

  if flag(with-wallet) && flag(with-web)
    buildable:         True
  else
    buildable:         False

  if flag(with-web)
    cpp-options: -DWITH_WEB

executable cardano-smart-generator
  hs-source-dirs:      src/smart-generator
  main-is:             Main.hs
  other-modules:       GenOptions
                       TxGeneration
                       TxAnalysis
                       Util
  build-depends:       QuickCheck
                     , base
                     , aeson
                     , array
                     , bytestring
                     , data-default
                     , cardano-sl-core
                     , cardano-sl
                     , filepath
                     , formatting
                     , lens
                     , lifted-async
                     , log-warper >= 0.4.3
                     , node-sketch
                     , optparse-applicative
                     , parsec
                     , random
                     , random-shuffle
                     , serokell-util >= 0.1.3.4
                     , stm
                     , text
                     , time
                     , time-units
                     , universum >= 0.1.11
                     , unordered-containers
                     , vector
  default-language:    Haskell2010
  ghc-options:         -threaded -rtsopts
                       -Wall
                       -fno-warn-orphans
                       -with-rtsopts=-N
                       -O2
  default-extensions:   DeriveDataTypeable
                        DeriveGeneric
                        GeneralizedNewtypeDeriving
                        StandaloneDeriving
                        FlexibleContexts
                        FlexibleInstances
                        MultiParamTypeClasses
                        FunctionalDependencies
                        DefaultSignatures
                        NoImplicitPrelude
                        OverloadedStrings
                        RecordWildCards
                        TypeApplications
                        TupleSections
                        ViewPatterns
                        LambdaCase
                        MultiWayIf

  build-tools: cpphs >= 1.19
  ghc-options: -pgmP cpphs -optP --cpp

  if flag(with-wallet) && flag(dev-mode)
    buildable:         True
  else
    buildable:         False

executable cardano-dht-keygen
  hs-source-dirs:      src/dht-keygen
  main-is:             Main.hs
  build-depends:       QuickCheck
                     , base
                     , aeson
                     , array
                     , bytestring
                     , data-default
                     , cardano-sl-core
                     , cardano-sl
                     , filepath
                     , formatting
                     , kademlia
                     , lens
                     , lifted-async
                     , log-warper >= 0.4.3
                     , optparse-applicative
                     , parsec
                     , random
                     , random-shuffle
                     , serokell-util >= 0.1.3.4
                     , stm
                     , text
                     , time
                     , universum >= 0.1.11
                     , unordered-containers
                     , vector
  default-language:    Haskell2010
  ghc-options:         -threaded -rtsopts
                       -Wall
                       -fno-warn-orphans
                       -with-rtsopts=-N
                       -O2
  default-extensions:   DeriveDataTypeable
                        DeriveGeneric
                        GeneralizedNewtypeDeriving
                        StandaloneDeriving
                        FlexibleContexts
                        FlexibleInstances
                        MultiParamTypeClasses
                        FunctionalDependencies
                        DefaultSignatures
                        NoImplicitPrelude
                        OverloadedStrings
                        RecordWildCards
                        TypeApplications
                        TupleSections
                        ViewPatterns
                        LambdaCase
                        MultiWayIf

  build-tools: cpphs >= 1.19
  ghc-options: -pgmP cpphs -optP --cpp

executable cardano-web-docs
  hs-source-dirs:      src/web-docs
  main-is:             Main.hs
  build-depends:       base
                     , cardano-sl-core
                     , cardano-sl
                     , universum >= 0.1.11
  default-language:    Haskell2010
  ghc-options:         -threaded -rtsopts
                       -Wall
                       -fno-warn-orphans
                       -with-rtsopts=-N
                       -O2
  default-extensions:   DeriveDataTypeable
                        DeriveGeneric
                        GeneralizedNewtypeDeriving
                        StandaloneDeriving
                        FlexibleContexts
                        FlexibleInstances
                        MultiParamTypeClasses
                        FunctionalDependencies
                        DefaultSignatures
                        NoImplicitPrelude
                        OverloadedStrings
                        RecordWildCards
                        TypeApplications
                        TupleSections
                        ViewPatterns
                        LambdaCase
                        MultiWayIf

  build-tools: cpphs >= 1.19
  ghc-options: -pgmP cpphs -optP --cpp

  if flag(with-web)
    buildable:         True
  else
    buildable:         False

executable cardano-wallet-web-docs
  hs-source-dirs:      src/wallet-web-docs
  main-is:             Main.hs
  build-depends:       base
                     , cardano-sl-core
                     , cardano-sl
                     , universum >= 0.1.11
                     , unordered-containers
                     , vector
  default-language:    Haskell2010
  ghc-options:         -threaded -rtsopts
                       -Wall
                       -fno-warn-orphans
                       -with-rtsopts=-N
                       -O2
  default-extensions:   DeriveDataTypeable
                        DeriveGeneric
                        GeneralizedNewtypeDeriving
                        StandaloneDeriving
                        FlexibleContexts
                        FlexibleInstances
                        MultiParamTypeClasses
                        FunctionalDependencies
                        DefaultSignatures
                        NoImplicitPrelude
                        OverloadedStrings
                        RecordWildCards
                        TypeApplications
                        TupleSections
                        ViewPatterns
                        LambdaCase
                        MultiWayIf

  build-tools: cpphs >= 1.19
  ghc-options: -pgmP cpphs -optP --cpp

  if flag(with-web) && flag(with-wallet) && flag(dev-mode)
    buildable:         True
  else
    buildable:         False

executable cardano-checks
  hs-source-dirs:      src/checks
  main-is:             Main.hs
  build-depends:       base
                     , containers
                     , foldl
                     , text
                     , turtle
  default-language:    Haskell2010
  ghc-options:         -threaded
                       -Wall
                       -O2
  default-extensions:  OverloadedStrings

executable cardano-genupdate
  hs-source-dirs:      src/genupdate
  main-is:             Main.hs
  build-depends:       base
                     , bytestring
                     , cryptonite
                     , foldl
                     , system-filepath
                     , tar
                     , text
                     , turtle >= 1.3.0
                     , universum
  default-language:    Haskell2010
  ghc-options:         -threaded
                       -Wall
                       -O2
  default-extensions:  OverloadedStrings
                       NoImplicitPrelude

executable cardano-avvmmigrate
  hs-source-dirs:      src/avvmmigrate
  main-is:             Main.hs
  build-depends:       QuickCheck
                     , aeson
                     , base
                     , bytestring
                     , cardano-sl-core
                     , cardano-sl
                     , directory
                     , ed25519
                     , filepath
                     , serokell-util >= 0.1.3.4
                     , text
                     , universum
                     , unordered-containers
  default-language:    Haskell2010
  ghc-options:         -threaded
                       -Wall
                       -O2
  default-extensions:  OverloadedStrings
                       NoImplicitPrelude

executable cardano-keygen
  hs-source-dirs:      src/keygen
  main-is:             Main.hs
  build-depends:       base
                     , cardano-sl-core
                     , cardano-sl
                     , universum >= 0.1
                     , text
                     , lens
                     , optparse-applicative >= 0.12
                     , unordered-containers >= 0.2
                     , bytestring >= 0.10
                     , random >= 1.1
                     , filepath
                     , directory
  default-language:    Haskell2010
  ghc-options:         -threaded -rtsopts
                       -Wall
                       -fno-warn-orphans
                       -with-rtsopts=-N
                       -O2
  default-extensions:   DeriveDataTypeable
                        DeriveGeneric
                        GeneralizedNewtypeDeriving
                        StandaloneDeriving
                        FlexibleContexts
                        FlexibleInstances
                        MultiParamTypeClasses
                        FunctionalDependencies
                        DefaultSignatures
                        NoImplicitPrelude
                        OverloadedStrings
                        RecordWildCards
                        TypeApplications
                        TupleSections
                        ViewPatterns
                        LambdaCase
                        MultiWayIf

executable cardano-launcher
  hs-source-dirs:      src/launcher
  main-is:             Main.hs
  build-depends:       async
                     , base
                     , optparse-applicative
                     , cardano-report-server >= 0.1.0
                     , log-warper >= 0.4.3
                     , cardano-sl
                     , directory
                     , process
                     , system-filepath
                     , text
                     , turtle
                     , universum
                     , wreq
                     , lens
  default-language:    Haskell2010
  ghc-options:         -threaded
                       -Wall
                       -O2
  default-extensions:  OverloadedStrings
                       RecordWildCards
                       TupleSections
  if os(windows)
    LD-Options:     -mwindows

test-suite cardano-test
  main-is:             Test.hs
  other-modules:       Spec
                       Test.Pos.BinarySpec
                       Test.Pos.Block.Identity.BinarySpec
                       Test.Pos.Block.Identity.SafeCopySpec
                       Test.Pos.Communication.Identity.BinarySpec
                       Test.Pos.CryptoSpec
                       Test.Pos.DHT.Identity.BinarySpec
                       Test.Pos.FollowTheSatoshiSpec
                       Test.Pos.Genesis.Identity.BinarySpec
                       Test.Pos.MerkleSpec
                       Test.Pos.Script.Identity.BinarySpec
                       Test.Pos.Ssc.GodTossing.Identity.BinarySpec
                       Test.Pos.Ssc.GodTossing.Identity.SafeCopySpec
                       Test.Pos.Ssc.GodTossing.SeedSpec
                       Test.Pos.Ssc.GodTossing.Types.BaseSpec
                       Test.Pos.Ssc.GodTossing.VssCertDataSpec
                       Test.Pos.Txp.Identity.BinarySpec
                       Test.Pos.Types.AddressSpec
                       Test.Pos.Types.BlockSpec
                       Test.Pos.Types.Identity.BinarySpec
                       Test.Pos.Types.Identity.SafeCopySpec
                       Test.Pos.Types.Identity.TimestampSpec
                       Test.Pos.Types.SlottingSpec
                       Test.Pos.Types.TxSpec
                       Test.Pos.Types.UtxoSpec
                       Test.Pos.Update.Identity.BinarySpec
                       Test.Pos.Update.Identity.SafeCopySpec
                       Test.Pos.Util
                       Test.Pos.UtilSpec
  type:                exitcode-stdio-1.0
  build-depends:       QuickCheck
                     , base
                     , binary
                     , bytestring
                     , cardano-sl-core
                     , cardano-sl
                     , cereal
                     , containers
                     , cryptonite
                     , data-default
                     , formatting
                     , hspec
                     , lens
                     , log-warper >= 0.4.3
                     , memory
                     , mtl
                     , node-sketch
                     , quickcheck-instances
                     , random
                     , reflection
                     , regex-tdfa
                     , regex-tdfa-text
                     , safecopy
                     , serokell-util >= 0.1.3.4
                     , time-units
                     , universum >= 0.1.11
                     , unordered-containers
                     , vector
  hs-source-dirs:      test
  default-language:    Haskell2010
  ghc-options:         -threaded
                       -rtsopts
                       -Wall
                       -fno-warn-orphans
                       -with-rtsopts=-N
  default-extensions:   DeriveDataTypeable
                        DeriveGeneric
                        GeneralizedNewtypeDeriving
                        StandaloneDeriving
                        FlexibleContexts
                        FlexibleInstances
                        MultiParamTypeClasses
                        FunctionalDependencies
                        DefaultSignatures
                        NoImplicitPrelude
                        OverloadedStrings
                        RecordWildCards
                        TypeApplications
                        TupleSections
                        ViewPatterns
                        LambdaCase
                        MultiWayIf

  build-tools: cpphs >= 1.19
  ghc-options: -pgmP cpphs -optP --cpp

benchmark cardano-bench-criterion
  hs-source-dirs:      bench
  main-is:             Local/Criterion.hs
  other-modules:       Bench.Pos.Criterion.FollowTheSatoshiBench
                       Bench.Pos.Criterion.TxSigningBench
  type:                exitcode-stdio-1.0
  build-depends:       QuickCheck
                     , base
                     , binary
                     , bytestring
                     , cardano-sl-core
                     , cardano-sl
                     , containers
                     , criterion
                     , derive
                     , formatting
                     , hashtables
                     , lens
                     , log-warper >= 0.4.3
                     , serokell-util >= 0.1.3.4
                     , text-format
                     , universum >= 0.1.11
                     , vector
  default-language:    Haskell2010
  ghc-options:         -threaded -rtsopts
                       -with-rtsopts=-N
                       -Wall
                       -fno-warn-orphans
                       -O2
  default-extensions:   DeriveDataTypeable
                        DeriveGeneric
                        GeneralizedNewtypeDeriving
                        StandaloneDeriving
                        FlexibleContexts
                        FlexibleInstances
                        MultiParamTypeClasses
                        FunctionalDependencies
                        DefaultSignatures
                        NoImplicitPrelude
                        OverloadedStrings
                        RecordWildCards
                        TypeApplications
                        TupleSections
                        ViewPatterns
                        LambdaCase
                        MultiWayIf

  build-tools: cpphs >= 1.19
  ghc-options: -pgmP cpphs -optP --cpp<|MERGE_RESOLUTION|>--- conflicted
+++ resolved
@@ -444,12 +444,8 @@
                       , binary-conduit >= 1.2.4.1
                       , binary-orphans
                       , bytestring
-<<<<<<< HEAD
                       , cardano-report-server >= 0.1.0
-=======
-                      , cardano-report-server >= 0.0.1
                       , cardano-sl-core
->>>>>>> 97f2ad36
                       , cereal
                       , concurrent-extra
                       , conduit >= 1.2.8
