{-# LANGUAGE CPP             #-}
-- needed for stylish-haskell :(
{-# LANGUAGE TemplateHaskell #-}

module Pos.Core.Class
       (
       -- * Classes for overloaded accessors
         HasPrevBlock (..)
       , HasDifficulty (..)
       , HasBlockVersion (..)
       , HasSoftwareVersion (..)
       , HasHeaderHash (..)
       , headerHashG
       , HasEpochIndex (..)
       , HasEpochOrSlot (..)
       , epochOrSlotG

       -- * Classes for headers
       , IsHeader
       , IsGenesisHeader
       , IsMainHeader (..)
       ) where

<<<<<<< HEAD
import           Control.Lens   (Getter, choosing, lens, to)
=======
>>>>>>> c8620af7
import           Universum

import           Control.Lens   (Getter, choosing, to)

import           Pos.Core.Types (BlockVersion, ChainDifficulty, EpochIndex,
<<<<<<< HEAD
                                 EpochOrSlot (..), HeaderHash, SlotId, SoftwareVersion,
                                 siEpoch)
=======
                                 EpochOrSlot (..), HeaderHash, SlotId (..),
                                 SoftwareVersion)
>>>>>>> c8620af7
import           Pos.Crypto     (PublicKey)
import           Pos.Util.Util  (Some, applySome, liftLensSome)

#define SOME_LENS_CLASS(HAS, LENS, CL)                       \
    instance HAS (Some CL) where LENS = liftLensSome LENS
#define SOME_FUNC_CLASS(HAS, FUNC, CL)                       \
    instance HAS (Some CL) where FUNC = applySome FUNC

----------------------------------------------------------------------------
-- Classes for overloaded accessors
----------------------------------------------------------------------------

-- HasPrevBlock
-- | Class for something that has previous block (lens to 'Hash' for this block).
class HasPrevBlock s where
    prevBlockL :: Lens' s HeaderHash

SOME_LENS_CLASS(HasPrevBlock, prevBlockL, HasPrevBlock)

instance (HasPrevBlock s, HasPrevBlock s') =>
         HasPrevBlock (Either s s') where
    prevBlockL = choosing prevBlockL prevBlockL


-- Perhaps it is not the best instance.
instance {-# OVERLAPPABLE #-} HasPrevBlock s => HasPrevBlock (s, z) where
    prevBlockL = _1 . prevBlockL

-- HasDifficulty
class HasDifficulty a where
    difficultyL :: Lens' a ChainDifficulty

SOME_LENS_CLASS(HasDifficulty, difficultyL, HasDifficulty)

-- HasBlockVersion
class HasBlockVersion a where
    blockVersionL :: Lens' a BlockVersion

SOME_LENS_CLASS(HasBlockVersion, blockVersionL, HasBlockVersion)

-- HasSoftwareVersion
class HasSoftwareVersion a where
    softwareVersionL :: Lens' a SoftwareVersion

SOME_LENS_CLASS(HasSoftwareVersion, softwareVersionL, HasSoftwareVersion)

-- HasHeaderHash
class HasHeaderHash a where
    headerHash :: a -> HeaderHash

SOME_FUNC_CLASS(HasHeaderHash, headerHash, HasHeaderHash)

instance HasHeaderHash HeaderHash where
    headerHash = identity

headerHashG :: HasHeaderHash a => Getter a HeaderHash
headerHashG = to headerHash

-- HasEpochIndex
class HasEpochIndex a where
    epochIndexL :: Lens' a EpochIndex

SOME_LENS_CLASS(HasEpochIndex, epochIndexL, HasEpochIndex)

instance HasEpochIndex SlotId where
<<<<<<< HEAD
    epochIndexL = lens siEpoch (\s a -> s {siEpoch = a})
=======
    epochIndexL f SlotId {..} = (\a -> SlotId {siEpoch = a, ..}) <$> f siEpoch
>>>>>>> c8620af7

instance (HasEpochIndex a, HasEpochIndex b) =>
         HasEpochIndex (Either a b) where
    epochIndexL = choosing epochIndexL epochIndexL

-- HasEpochOrSlot
class HasEpochOrSlot a where
    getEpochOrSlot :: a -> EpochOrSlot

SOME_FUNC_CLASS(HasEpochOrSlot, getEpochOrSlot, HasEpochOrSlot)

epochOrSlotG :: HasEpochOrSlot a => Getter a EpochOrSlot
epochOrSlotG = to getEpochOrSlot

instance HasEpochOrSlot EpochIndex where
    getEpochOrSlot = EpochOrSlot . Left
instance HasEpochOrSlot SlotId where
    getEpochOrSlot = EpochOrSlot . Right
instance HasEpochOrSlot EpochOrSlot where
    getEpochOrSlot = identity
instance (HasEpochOrSlot a, HasEpochOrSlot b) =>
         HasEpochOrSlot (Either a b) where
    getEpochOrSlot = either getEpochOrSlot getEpochOrSlot

----------------------------------------------------------------------------
-- Classes for headers
----------------------------------------------------------------------------

-- Add (..) to export list when IsHeader or IsGenesisHeader get any methods

{- | A class that lets subpackages use some fields from headers without
depending on cardano-sl:

  * 'difficultyL'
  * 'epochIndexL'
  * 'prevBlockL'
  * 'headerHashG'
-}
class (HasDifficulty header
      ,HasEpochIndex header
      ,HasPrevBlock header
      ,HasHeaderHash header) =>
      IsHeader header

SOME_LENS_CLASS(HasDifficulty, difficultyL, IsHeader)
SOME_LENS_CLASS(HasEpochIndex, epochIndexL, IsHeader)
SOME_LENS_CLASS(HasPrevBlock,  prevBlockL,  IsHeader)
SOME_FUNC_CLASS(HasHeaderHash, headerHash,  IsHeader)

instance IsHeader (Some IsHeader)

-- | A class for genesis headers. Currently doesn't provide any data beyond
-- what 'IsHeader' provides.
class IsHeader header => IsGenesisHeader header

SOME_LENS_CLASS(HasDifficulty, difficultyL, IsGenesisHeader)
SOME_LENS_CLASS(HasEpochIndex, epochIndexL, IsGenesisHeader)
SOME_LENS_CLASS(HasPrevBlock,  prevBlockL,  IsGenesisHeader)
SOME_FUNC_CLASS(HasHeaderHash, headerHash,  IsGenesisHeader)

instance IsHeader        (Some IsGenesisHeader)
instance IsGenesisHeader (Some IsGenesisHeader)

{- | A class for main headers. In addition to 'IsHeader', provides:

  * 'headerSlotL'
  * 'headerLeaderKeyL'
  * 'blockVersionL'
  * 'softwareVersionL'
-}
class (IsHeader header
      ,HasBlockVersion header
      ,HasSoftwareVersion header) =>
      IsMainHeader header
  where
    -- | Id of the slot for which this block was generated.
    headerSlotL :: Lens' header SlotId
    -- | Public key of slot leader.
    headerLeaderKeyL :: Lens' header PublicKey

SOME_LENS_CLASS(HasDifficulty,      difficultyL,      IsMainHeader)
SOME_LENS_CLASS(HasEpochIndex,      epochIndexL,      IsMainHeader)
SOME_LENS_CLASS(HasPrevBlock,       prevBlockL,       IsMainHeader)
SOME_FUNC_CLASS(HasHeaderHash,      headerHash,       IsMainHeader)
SOME_LENS_CLASS(HasBlockVersion,    blockVersionL,    IsMainHeader)
SOME_LENS_CLASS(HasSoftwareVersion, softwareVersionL, IsMainHeader)

instance IsHeader     (Some IsMainHeader)
instance IsMainHeader (Some IsMainHeader) where
    headerSlotL = liftLensSome headerSlotL
    headerLeaderKeyL = liftLensSome headerLeaderKeyL<|MERGE_RESOLUTION|>--- conflicted
+++ resolved
@@ -21,22 +21,12 @@
        , IsMainHeader (..)
        ) where
 
-<<<<<<< HEAD
 import           Control.Lens   (Getter, choosing, lens, to)
-=======
->>>>>>> c8620af7
 import           Universum
 
-import           Control.Lens   (Getter, choosing, to)
-
 import           Pos.Core.Types (BlockVersion, ChainDifficulty, EpochIndex,
-<<<<<<< HEAD
                                  EpochOrSlot (..), HeaderHash, SlotId, SoftwareVersion,
                                  siEpoch)
-=======
-                                 EpochOrSlot (..), HeaderHash, SlotId (..),
-                                 SoftwareVersion)
->>>>>>> c8620af7
 import           Pos.Crypto     (PublicKey)
 import           Pos.Util.Util  (Some, applySome, liftLensSome)
 
@@ -102,11 +92,7 @@
 SOME_LENS_CLASS(HasEpochIndex, epochIndexL, HasEpochIndex)
 
 instance HasEpochIndex SlotId where
-<<<<<<< HEAD
     epochIndexL = lens siEpoch (\s a -> s {siEpoch = a})
-=======
-    epochIndexL f SlotId {..} = (\a -> SlotId {siEpoch = a, ..}) <$> f siEpoch
->>>>>>> c8620af7
 
 instance (HasEpochIndex a, HasEpochIndex b) =>
          HasEpochIndex (Either a b) where
