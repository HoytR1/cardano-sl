--- conflicted
+++ resolved
@@ -34,18 +34,15 @@
 import           System.Wlog             (WithLogger, logDebug, logNotice)
 import           Universum
 
-<<<<<<< HEAD
 import           Pos.Constants           (epochSlots)
-import           Pos.Core.Types          (ScriptVersion)
+import           Pos.Core                (BlockVersion (..), Coin, EpochIndex, HeaderHash,
+                                          IsMainHeader (..), ScriptVersion, SlotId,
+                                          Timestamp (..), addressHash, coinToInteger,
+                                          difficultyL, headerHashG, sumCoins,
+                                          unsafeAddCoin, unsafeIntegerToCoin,
+                                          unsafeSubCoin)
 import           Pos.Crypto              (PublicKey, hash, shortHashF)
 import           Pos.Slotting            (EpochSlottingData (..), SlottingData (..))
-import           Pos.Ssc.Class           (Ssc)
-import           Pos.Types               (BlockVersion (..), Coin, EpochIndex, HeaderHash,
-                                          MainBlockHeader, SlotId, Timestamp (..),
-                                          addressHash, coinToInteger, difficultyL,
-                                          headerHashG, headerSlot, sumCoins,
-                                          unsafeAddCoin, unsafeIntegerToCoin,
-                                          unsafeSubCoin)
 import           Pos.Update.Core         (BlockVersionData (..), UpId,
                                           UpdateProposal (..), UpdateVote (..),
                                           combineVotes, isPositiveVote, newVoteState)
@@ -57,28 +54,6 @@
                                           ProposalState (..), UndecidedProposalState (..),
                                           UpsExtra (..), bvsScriptVersion,
                                           cpsBlockVersion)
-=======
-import           Pos.Constants              (epochSlots)
-import           Pos.Core                   (BlockVersion (..), Coin, EpochIndex,
-                                             HeaderHash, IsMainHeader (..), ScriptVersion,
-                                             SlotId, Timestamp (..), addressHash,
-                                             coinToInteger, difficultyL, headerHashG,
-                                             headerSlotL, sumCoins, unsafeAddCoin,
-                                             unsafeIntegerToCoin, unsafeSubCoin)
-import           Pos.Crypto                 (PublicKey, hash, shortHashF)
-import           Pos.Slotting               (EpochSlottingData (..), SlottingData (..))
-import           Pos.Update.Core            (BlockVersionData (..), UpId,
-                                             UpdateProposal (..), UpdateVote (..),
-                                             combineVotes, isPositiveVote, newVoteState)
-import           Pos.Update.Poll.Class      (MonadPoll (..), MonadPollRead (..))
-import           Pos.Update.Poll.Failure    (PollVerFailure (..))
-import           Pos.Update.Poll.Types      (BlockVersionState (..),
-                                             ConfirmedProposalState (..),
-                                             DecidedProposalState (..), DpsExtra (..),
-                                             ProposalState (..),
-                                             UndecidedProposalState (..), UpsExtra (..),
-                                             bvsScriptVersion, cpsBlockVersion)
->>>>>>> 6ac8a4ff
 
 ----------------------------------------------------------------------------
 -- BlockVersion-related simple functions/operations
