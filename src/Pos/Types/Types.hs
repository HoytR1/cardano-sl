{-# LANGUAGE CPP                    #-}
{-# LANGUAGE DefaultSignatures      #-}
{-# LANGUAGE DeriveGeneric          #-}
{-# LANGUAGE FlexibleContexts       #-}
{-# LANGUAGE FlexibleInstances      #-}
{-# LANGUAGE FunctionalDependencies #-}
{-# LANGUAGE MultiParamTypeClasses  #-}
{-# LANGUAGE ScopedTypeVariables    #-}
{-# LANGUAGE StandaloneDeriving     #-}
{-# LANGUAGE TemplateHaskell        #-}
{-# LANGUAGE TypeFamilies           #-}
{-# LANGUAGE TypeSynonymInstances   #-}
{-# LANGUAGE UndecidableInstances   #-}
{-# OPTIONS_GHC -fno-warn-redundant-constraints #-}

-- | Definitions of the most fundamental types.

module Pos.Types.Types
       (
         Coin (..)
       , coinF

       , EpochIndex (..)
       , FlatSlotId
       , LocalSlotIndex (..)
       , SlotId (..)
       , EpochOrSlot (..)
       , slotIdF
       , epochOrSlot

       , Address (..)
       , makePubKeyAddress
       , checkPubKeyAddress
       , addressF

       , TxInWitness
       , TxWitness
       , TxSig
       , TxId
       , Validator (..)
       , Redeemer (..)
       , TxIn (..)
       , TxOut (..)
       , Tx (..)
       , txF
       , txwF

       , Utxo
       , formatUtxo
       , utxoF

       , SharedSeed (..)
       , SlotLeaders

       , Blockchain (..)
       , BodyProof (..)
       , ConsensusData (..)
       , Body (..)
       , GenericBlockHeader (..)
       , GenericBlock (..)

       , MainBlockchain
       , MainBlockHeader
       , ChainDifficulty (..)
       , MainToSign
       , MainBlock

       , GenesisBlockchain
       , GenesisBlockHeader
       , GenesisBlock

       , BlockHeader
       , HeaderHash
       , Block
       , headerHashF

       -- * Lenses
       , HasDifficulty (..)
       , HasEpochIndex (..)
       , HasHeaderHash (..)
       , HasPrevBlock (..)
       , HasEpochOrSlot (..)

       , blockHeader
       , blockLeaderKey
       , blockLeaders
       , blockMpc
       , blockSignature
       , blockSlot
       , blockTxs
       , blockTxws
       , gbBody
       , gbBodyProof
       , gbExtra
       , gbHeader
       , gcdDifficulty
       , gcdEpoch
       , gbhExtra
       , gbhPrevBlock
       , gbhBodyProof
       , getBlockHeader
       , headerLeaderKey
       , headerSignature
       , headerSlot
       , mbMpc
       , mbTxs
       , mbWitnesses
       , mcdSlot
       , mcdLeaderKey
       , mcdDifficulty
       , mcdSignature
       ) where

<<<<<<< HEAD
import           Control.Lens           (Getter, Lens', choosing, makeLenses, to, view)
import           Data.Aeson             (ToJSON (toJSON))
import           Data.Aeson.TH          (deriveToJSON)
=======
import           Control.Lens           (Getter, Lens', choosing, makeLenses, to, view,
                                         (^.))
import           Control.Monad.Fail     (fail)
>>>>>>> 074feb68
import           Data.Binary            (Binary)
import           Data.Binary.Orphans    ()
import qualified Data.ByteString        as BS (pack, zipWith)
import qualified Data.ByteString.Char8  as BSC (pack)
import           Data.Data              (Data)
import           Data.DeriveTH          (derive, makeNFData)
import           Data.Hashable          (Hashable)
import           Data.Ix                (Ix)
import           Data.List.NonEmpty     (NonEmpty)
import qualified Data.Map               as M (toList)
import           Data.SafeCopy          (SafeCopy (..), base, contain,
                                         deriveSafeCopySimple, safeGet, safePut)
import qualified Data.Semigroup         (Semigroup (..))
import           Data.Tagged            (untag)
import           Data.Text.Buildable    (Buildable)
import qualified Data.Text.Buildable    as Buildable
import           Data.Text.Lazy.Builder (Builder)
import           Data.Vector            (Vector)
import           Formatting             (Format, bprint, build, int, later, ords, sformat,
                                         stext, (%))
import           Serokell.AcidState     ()
import           Serokell.Aeson.Options (defaultOptions)
import qualified Serokell.Util.Base16   as B16
import           Serokell.Util.Text     (listJson, listJsonIndent, mapBuilderJson,
                                         pairBuilder)
import           Universum

import           Pos.Constants          (sharedSeedLength)
import           Pos.Crypto             (Hash, PublicKey, Signature, hash, hashHexF,
                                         shortHashF)
import           Pos.Merkle             (MerkleRoot, MerkleTree, mtRoot, mtSize)
import           Pos.Ssc.Class.Types    (Ssc (..))
import           Pos.Types.Address      (Address (..), addressF, checkPubKeyAddress,
                                         makePubKeyAddress)
import           Pos.Util               (Color (Magenta), colorize)


----------------------------------------------------------------------------
-- Coin
----------------------------------------------------------------------------

-- | Coin is the least possible unit of currency.
newtype Coin = Coin
    { getCoin :: Word64
    } deriving (Num, Enum, Integral, Show, Ord, Real, Eq, Bounded, Generic, Binary, Hashable, Data, NFData, ToJSON)

instance Buildable Coin where
    build = bprint (int%" coin(s)")

-- | Coin formatter which restricts type.
coinF :: Format r (Coin -> r)
coinF = build

----------------------------------------------------------------------------
-- Slotting
----------------------------------------------------------------------------

-- | Index of epoch.
newtype EpochIndex = EpochIndex
    { getEpochIndex :: Word64
    } deriving (Show, Eq, Ord, Num, Enum, Integral, Real, Generic, Binary, Hashable, ToJSON)

instance Buildable EpochIndex where
    build = bprint ("epoch #"%int)

-- | Index of slot inside a concrete epoch.
newtype LocalSlotIndex = LocalSlotIndex
    { getSlotIndex :: Word16
    } deriving (Show, Eq, Ord, Num, Enum, Ix, Integral, Real, Generic, Binary, Hashable, Buildable, ToJSON)

-- | Slot is identified by index of epoch and local index of slot in
-- this epoch. This is a global index
data SlotId = SlotId
    { siEpoch :: !EpochIndex
    , siSlot  :: !LocalSlotIndex
    } deriving (Show, Eq, Ord, Generic)

instance Binary SlotId

$(deriveToJSON defaultOptions ''SlotId)

instance Buildable SlotId where
    build SlotId {..} =
        bprint (ords%" slot of "%ords%" epoch") siSlot siEpoch

-- | Specialized formatter for 'SlotId'.
slotIdF :: Format r (SlotId -> r)
slotIdF = build

-- | FlatSlotId is a flat version of SlotId
type FlatSlotId = Word64

-- | Represents SlotId or EpochIndex. Useful because genesis blocks
-- have only EpochIndex, while main blocks have SlotId.
newtype EpochOrSlot = EpochOrSlot
    { unEpochOrSlot :: Either EpochIndex SlotId
    } deriving (Show, Eq)

-- | Apply one of the function depending on content of EpochOrSlot.
epochOrSlot :: (EpochIndex -> a) -> (SlotId -> a) -> EpochOrSlot -> a
epochOrSlot f g = either f g . unEpochOrSlot

instance Ord EpochOrSlot where
    EpochOrSlot (Left e1) < EpochOrSlot (Left e2) = e1 < e2
    EpochOrSlot (Right s1) < EpochOrSlot (Right s2) = s1 < s2
    EpochOrSlot (Right s1) < EpochOrSlot (Left e2) = siEpoch s1 < e2
    EpochOrSlot (Left e1) < EpochOrSlot (Right s2) = e1 <= siEpoch s2
    EpochOrSlot (Left e1) <= EpochOrSlot (Left e2) = e1 <= e2
    EpochOrSlot (Right s1) <= EpochOrSlot (Right s2) = s1 <= s2
    EpochOrSlot a <= EpochOrSlot b = a < b

instance Buildable EpochOrSlot where
    build = either Buildable.build Buildable.build . unEpochOrSlot

----------------------------------------------------------------------------
-- Transaction
----------------------------------------------------------------------------

-- | Represents transaction identifier as 'Hash' of 'Tx'.
type TxId = Hash Tx

-- | A witness for a single input.
type TxInWitness = TxSig

-- | A witness is a proof that a transaction is allowed to spend the funds it
-- spends (by providing signatures, redeeming scripts, etc). A separate proof
-- is provided for each input.
type TxWitness = Vector TxInWitness

-- | 'Signature' of addrId.
type TxSig = Signature (TxId, Word32, [TxOut])

-- | Validation structure of transaction input.
-- Now it's only a wrapper around public key.
-- TODO: add script validator after scripts are introduced
newtype Validator = PubKeyValidator
    { getValidator :: PublicKey
    } deriving (Eq, Ord, Show, Generic, Binary, Hashable)

-- | Redeeming structure of transaction input.
-- Now it's only a wrapper around signature.
-- TODO: add script redeemer after scripts are introduced.
newtype Redeemer = PubKeyRedeemer
    { getRedeemer :: TxSig
    } deriving (Eq, Ord, Show, Generic, Binary, Hashable)

-- | Transaction input.
data TxIn = TxIn
<<<<<<< HEAD
    { txInHash      :: !TxId       -- ^ Which transaction's output is used
    , txInIndex     :: !Word32     -- ^ Index of the output in transaction's
                                   -- outputs
    , txInValidator :: !Validator  -- ^ Either public key of money owner or a
                                   -- script which takes some key, produced
                                   -- by `Redeemer` script and checks it
    , txInRedeemer  :: !Redeemer   -- ^ Either signature of money owner or a
                                   -- script which produces a key for `Validator`
=======
    { -- | Which transaction's output is used
      txInHash  :: !TxId
      -- | Index of the output in transaction's outputs
    , txInIndex :: !Word32
>>>>>>> 074feb68
    } deriving (Eq, Ord, Show, Generic)

instance Binary TxIn
instance Hashable TxIn

instance Buildable TxIn where
    build TxIn {..} = bprint ("TxIn "%shortHashF%" #"%int) txInHash txInIndex

-- | Transaction output.
data TxOut = TxOut
    { txOutAddress :: !Address
    , txOutValue   :: !Coin
    } deriving (Eq, Ord, Show, Generic)

instance Binary TxOut
instance Hashable TxOut

instance Buildable TxOut where
    build TxOut {..} =
        bprint ("TxOut "%coinF%" -> "%build) txOutValue txOutAddress

-- | Transaction.
--
-- NB: transaction witnesses are stored separately.
data Tx = Tx
    { txInputs  :: ![TxIn]   -- ^ Inputs of transaction.
    , txOutputs :: ![TxOut]  -- ^ Outputs of transaction.
    } deriving (Eq, Ord, Show, Generic)

instance Binary Tx
instance Hashable Tx

instance Buildable Tx where
    build Tx {..} =
        bprint
            ("Transaction with inputs "%listJson%", outputs: "%listJson)
            txInputs txOutputs

-- | Specialized formatter for 'Tx'.
txF :: Format r (Tx -> r)
txF = build

-- | Specialized formatter for 'Tx' with a witness.
txwF :: Format r ((Tx, TxWitness) -> r)
txwF = later $ \(tx, w) ->
    bprint (build%"\n"%"witnesses:"%listJsonIndent 4) tx w

----------------------------------------------------------------------------
-- UTXO
----------------------------------------------------------------------------

-- | Unspent transaction outputs.
--
-- Transaction inputs are identified by (transaction ID, index in list of
-- output) pairs.
type Utxo = Map (TxId, Word32) TxOut

-- | Format 'Utxo' map as json.
formatUtxo :: Utxo -> Builder
formatUtxo = mapBuilderJson . map (first pairBuilder) . M.toList

-- | Specialized formatter for 'Utxo'.
utxoF :: Format r (Utxo -> r)
utxoF = later formatUtxo

----------------------------------------------------------------------------
-- SSC. It means shared seed computation, btw
----------------------------------------------------------------------------

-- | This is a shared seed used for follow-the-satoshi. This seed is
-- randomly generated by each party and eventually they agree on the
-- same value.
newtype SharedSeed = SharedSeed
    { getSharedSeed :: ByteString
    } deriving (Show, Eq, Ord, Generic, Binary, NFData)

instance ToJSON SharedSeed where
    toJSON = toJSON . pretty

instance Buildable SharedSeed where
    build = B16.formatBase16 . getSharedSeed

instance Semigroup SharedSeed where
    (<>) (SharedSeed a) (SharedSeed b) =
        SharedSeed $ BS.pack (BS.zipWith xor a b) -- fast due to rewrite rules

instance Monoid SharedSeed where
    mempty = SharedSeed $ BSC.pack $ replicate sharedSeedLength '\NUL'
    mappend = (Data.Semigroup.<>)
    mconcat = foldl' mappend mempty

-- | 'NonEmpty' list of slot leaders.
type SlotLeaders = NonEmpty Address

----------------------------------------------------------------------------
-- GenericBlock
----------------------------------------------------------------------------

-- | Blockchain type class generalizes some functionality common for
-- different blockchains.
class Blockchain p where
    -- | Proof of data stored in the body. Ensures immutability.
    data BodyProof p :: *
    -- | Consensus data which can be used to check consensus properties.
    data ConsensusData p :: *
    -- | Whatever extra data.
    type ExtraHeaderData p :: *
    type ExtraHeaderData p = ()
    -- | Block header used in this blockchain.
    type BBlockHeader p :: *
    type BBlockHeader p = GenericBlockHeader p

    -- | Body contains payload and other heavy data.
    data Body p :: *
    -- | Whatever extra data.
    type ExtraBodyData p :: *
    type ExtraBodyData p = ()
    -- | Block used in this blockchain.
    type BBlock p :: *
    type BBlock p = GenericBlock p

    mkBodyProof :: Body p -> BodyProof p
    checkBodyProof :: Body p -> BodyProof p -> Bool
    default checkBodyProof :: Eq (BodyProof p) => Body p -> BodyProof p -> Bool
    checkBodyProof body proof = mkBodyProof body == proof

-- | Header of block contains some kind of summary. There are various
-- benefits which people get by separating header from other data.
data GenericBlockHeader b = GenericBlockHeader
    { -- | Pointer to the header of the previous block.
      _gbhPrevBlock :: !(Hash (BBlockHeader b))
    , -- | Proof of body.
      _gbhBodyProof :: !(BodyProof b)
    , -- | Consensus data to verify consensus algorithm.
      _gbhConsensus :: !(ConsensusData b)
    , -- | Any extra data.
      _gbhExtra     :: !(ExtraHeaderData b)
    } deriving (Generic)

deriving instance
         (Show (BodyProof b), Show (ConsensusData b),
          Show (ExtraHeaderData b)) =>
         Show (GenericBlockHeader b)

deriving instance
         (Eq (BodyProof b), Eq (ConsensusData b),
          Eq (ExtraHeaderData b)) =>
         Eq (GenericBlockHeader b)

instance ( Binary (BodyProof b)
         , Binary (ConsensusData b)
         , Binary (ExtraHeaderData b)
         ) =>
         Binary (GenericBlockHeader b)

-- | In general Block consists of header and body. It may contain
-- extra data as well.
data GenericBlock b = GenericBlock
    { _gbHeader :: !(GenericBlockHeader b)
    , _gbBody   :: !(Body b)
    , _gbExtra  :: !(ExtraBodyData b)
    } deriving (Generic)

deriving instance
         (Show (GenericBlockHeader b), Show (Body b),
          Show (ExtraBodyData b)) =>
         Show (GenericBlock b)

deriving instance
         (Eq (BodyProof b), Eq (ConsensusData b), Eq (ExtraHeaderData b),
          Eq (Body b), Eq (ExtraBodyData b)) =>
         Eq (GenericBlock b)

instance ( Binary (BodyProof b)
         , Binary (ConsensusData b)
         , Binary (ExtraHeaderData b)
         , Binary (Body b)
         , Binary (ExtraBodyData b)
         ) =>
         Binary (GenericBlock b)

----------------------------------------------------------------------------
-- MainBlock
----------------------------------------------------------------------------

-- | Represents blockchain consisting of main blocks, i. e. blocks
-- with transactions and MPC messages.
data MainBlockchain ssc

-- | Chain difficulty represents necessary effort to generate a
-- chain. In the simplest case it can be number of blocks in chain.
newtype ChainDifficulty = ChainDifficulty
    { getChainDifficulty :: Word64
    } deriving (Show, Eq, Ord, Num, Enum, Real, Integral, Generic, Binary, Buildable)

-- | Constraint for data to be signed in main block.
type MainToSign ssc = (HeaderHash ssc, BodyProof (MainBlockchain ssc), SlotId, ChainDifficulty)

instance Ssc ssc => Blockchain (MainBlockchain ssc) where
    -- | Proof of transactions list and MPC data.
    data BodyProof (MainBlockchain ssc) = MainProof
        { mpNumber        :: !Word32
        , mpRoot          :: !(MerkleRoot Tx)
        , mpWitnessesHash :: !(Hash [TxWitness])
        , mpMpcProof      :: !(SscProof ssc)
        } deriving (Generic)
    data ConsensusData (MainBlockchain ssc) = MainConsensusData
        { -- | Id of the slot for which this block was generated.
        _mcdSlot       :: !SlotId
        , -- | Public key of slot leader. Maybe later we'll see it is redundant.
        _mcdLeaderKey  :: !PublicKey
        , -- | Difficulty of chain ending in this block.
        _mcdDifficulty :: !ChainDifficulty
        , -- | Signature given by slot leader.
        _mcdSignature  :: !(Signature (MainToSign ssc))
        } deriving (Generic, Show)
    type BBlockHeader (MainBlockchain ssc) = BlockHeader ssc

    -- | In our cryptocurrency, body consists of a list of transactions
    -- and MPC messages.
    data Body (MainBlockchain ssc) = MainBody
        { -- | Transactions are the main payload.
          -- TODO: currently we don't know for sure whether it should be
          -- serialized as a MerkleTree or something list-like.
          _mbTxs         :: !(MerkleTree Tx)
        , -- | Transaction witnesses. Invariant: there are as many witnesses
          -- as there are transactions in the block. This is checked during
          -- deserialisation. We can't put them into the same Merkle tree
          -- with transactions, as the whole point of segwit is to separate
          -- transactions and witnesses.
          --
          -- TODO: should they be put into a separate Merkle tree or left as
          -- a list?
          _mbWitnesses   :: ![TxWitness]
        , -- | Data necessary for MPC.
          _mbMpc  :: !(SscPayload ssc)
        } deriving (Generic)
    type BBlock (MainBlockchain ssc) = Block ssc

    mkBodyProof MainBody {..} =
        MainProof
        { mpNumber = mtSize _mbTxs
        , mpRoot = mtRoot _mbTxs
        , mpWitnessesHash = hash _mbWitnesses
        , mpMpcProof = untag @ssc mkSscProof _mbMpc
        }

deriving instance Ssc ssc => Eq (BodyProof (MainBlockchain ssc))
deriving instance Ssc ssc => Show (Body (MainBlockchain ssc))

instance Ssc ssc => Binary (BodyProof (MainBlockchain ssc))
instance Ssc ssc => Binary (ConsensusData (MainBlockchain ssc))
instance Ssc ssc => Binary (Body (MainBlockchain ssc))

-- | Header of generic main block.
type MainBlockHeader ssc = GenericBlockHeader (MainBlockchain ssc)

instance Ssc ssc => Buildable (MainBlockHeader ssc) where
    build gbh@GenericBlockHeader {..} =
        bprint
            ("MainBlockHeader:\n"%
             "    hash: "%hashHexF%"\n"%
             "    previous block: "%hashHexF%"\n"%
             "    slot: "%slotIdF%"\n"%
             "    leader: "%build%"\n"%
             "    difficulty: "%int%"\n"
            )
            headerHash
            _gbhPrevBlock
            _mcdSlot
            _mcdLeaderKey
            _mcdDifficulty
      where
        headerHash :: HeaderHash ssc
        headerHash = hash $ Right gbh
        MainConsensusData {..} = _gbhConsensus

-- | MainBlock is a block with transactions and MPC messages. It's the
-- main part of our consensus algorithm.
type MainBlock ssc = GenericBlock (MainBlockchain ssc)

instance Ssc ssc => Buildable (MainBlock ssc) where
    build GenericBlock {..} =
        bprint
            (stext%":\n"%
             "  "%build%
             "  transactions: "%listJson%"\n"%
             build
            )
            (colorize Magenta "MainBlock")
            _gbHeader
            _mbTxs
            _mbMpc
      where
        MainBody {..} = _gbBody

----------------------------------------------------------------------------
-- GenesisBlock
----------------------------------------------------------------------------

-- | Represents blockchain consisting of genesis blocks.  Genesis
-- block doesn't have any special payload and is not strictly
-- necessary. However, it is good idea to store list of leaders
-- explicitly, because calculating it may be expensive operation. For
-- example, it is useful for SPV-clients.
data GenesisBlockchain ssc

-- | Header of Genesis block.
type GenesisBlockHeader ssc = GenericBlockHeader (GenesisBlockchain ssc)

instance Blockchain (GenesisBlockchain ssc) where
    -- [CSL-199]: maybe we should use ADS.
    -- | Proof of GenesisBody is just a hash of slot leaders list.
    data BodyProof (GenesisBlockchain ssc) = GenesisProof
        !(Hash SlotLeaders)
        deriving (Eq, Generic, Show)
    data ConsensusData (GenesisBlockchain ssc) = GenesisConsensusData
        { -- | Index of the slot for which this genesis block is relevant.
          _gcdEpoch :: !EpochIndex
        , -- | Difficulty of the chain ending in this genesis block.
          _gcdDifficulty :: !ChainDifficulty
        } deriving (Generic, Show)
    type BBlockHeader (GenesisBlockchain ssc) = BlockHeader ssc

    -- | Body of genesis block consists of slot leaders for epoch
    -- associated with this block.
    data Body (GenesisBlockchain ssc) = GenesisBody
        { _gbLeaders :: !SlotLeaders
        } deriving (Show, Generic)
    type BBlock (GenesisBlockchain ssc) = Block ssc

    mkBodyProof = GenesisProof . hash . _gbLeaders

instance Binary (BodyProof (GenesisBlockchain ssc))
instance Binary (ConsensusData (GenesisBlockchain ssc))
instance Binary (Body (GenesisBlockchain ssc))

-- | Genesis block parametrized by 'GenesisBlockchain'.
type GenesisBlock ssc = GenericBlock (GenesisBlockchain ssc)

instance Ssc ssc => Buildable (GenesisBlock ssc) where
    build GenericBlock {..} =
        bprint
            (stext%":\n"%
             "  "%build%
             stext
            )
            (colorize Magenta "GenesisBlock")
            _gbHeader
            formatLeaders
      where
        GenesisBody {..} = _gbBody
        formatIfNotNull formatter l = if null l then mempty else sformat formatter l
        formatLeaders = formatIfNotNull
            ("  leaders: "%listJson%"\n") _gbLeaders

instance Ssc ssc => Buildable (GenesisBlockHeader ssc) where
    build gbh@GenericBlockHeader {..} =
        bprint
            ("GenesisBlockHeader:\n"%
             "    hash: "%hashHexF%"\n"%
             "    previous block: "%hashHexF%"\n"%
             "    epoch: "%build%"\n"%
             "    difficulty: "%int%"\n"
            )
            headerHash
            _gbhPrevBlock
            _gcdEpoch
            _gcdDifficulty
      where
        headerHash :: HeaderHash ssc
        headerHash = hash $ Left gbh
        GenesisConsensusData {..} = _gbhConsensus

----------------------------------------------------------------------------
-- GenesisBlock ∪ MainBlock
----------------------------------------------------------------------------

-- | Either header of ordinary main block or genesis block.
type BlockHeader ssc = Either (GenesisBlockHeader ssc) (MainBlockHeader ssc)
-- | 'Hash' of block header.
type HeaderHash ssc = Hash (BlockHeader ssc)

-- | Specialized formatter for 'HeaderHash'.
headerHashF :: Format r (HeaderHash ssc -> r)
headerHashF = build

-- | Block.
type Block ssc = Either (GenesisBlock ssc) (MainBlock ssc)

----------------------------------------------------------------------------
-- Lenses. [CSL-193]: move to Block.hs and other modules or leave them here?
----------------------------------------------------------------------------

makeLenses ''GenericBlockHeader
makeLenses ''GenericBlock

-- !!! Create issue about this on lens github or give link on existing issue !!!
-- 'makeLensesData' doesn't work with types with parameters. I don't
-- know how to design a 'makeLensesData' which would work with them (in fact,
-- I don't even know how an invocation of 'makeLensesData' would look like)

#define MAKE_LENS(l, field) l f s = (\y -> s {field = y}) <$> f (field s)

-- makeLensesData ''ConsensusData ''(MainBlockchain ssc)

-- | Lens for 'SlotId' of 'MainBlockchain' in 'ConsensusData'.
mcdSlot :: Lens' (ConsensusData (MainBlockchain ssc)) SlotId
MAKE_LENS(mcdSlot, _mcdSlot)

-- | Lens for 'PublicKey' of 'MainBlockchain' in 'ConsensusData'.
mcdLeaderKey :: Lens' (ConsensusData (MainBlockchain ssc)) PublicKey
MAKE_LENS(mcdLeaderKey, _mcdLeaderKey)

-- | Lens for 'ChainDifficulty' of 'MainBlockchain' in 'ConsensusData'.
mcdDifficulty :: Lens' (ConsensusData (MainBlockchain ssc)) ChainDifficulty
MAKE_LENS(mcdDifficulty, _mcdDifficulty)

-- | Lens for 'Signature' of 'MainBlockchain' in 'ConsensusData'.
mcdSignature :: Lens' (ConsensusData (MainBlockchain ssc)) (Signature (MainToSign ssc))
MAKE_LENS(mcdSignature, _mcdSignature)

-- makeLensesData ''ConsensusData ''(GenesisBlockchain ssc)

-- | Lens for 'EpochIndex' of 'GenesisBlockchain' in 'ConsensusData'.
gcdEpoch :: Lens' (ConsensusData (GenesisBlockchain ssc)) EpochIndex
MAKE_LENS(gcdEpoch, _gcdEpoch)

-- | Lens for 'ChainDifficulty' of 'GenesisBlockchain' in 'ConsensusData'.
gcdDifficulty :: Lens' (ConsensusData (GenesisBlockchain ssc)) ChainDifficulty
MAKE_LENS(gcdDifficulty, _gcdDifficulty)

-- makeLensesData ''Body ''(MainBlockchain ssc)

-- | Lens for transaction tree in main block body.
mbTxs :: Lens' (Body (MainBlockchain ssc)) (MerkleTree Tx)
MAKE_LENS(mbTxs, _mbTxs)

-- | Lens for witness list in main block body.
mbWitnesses :: Lens' (Body (MainBlockchain ssc)) [TxWitness]
MAKE_LENS(mbWitnesses, _mbWitnesses)

-- | Lens for 'SscPayload' in main block body.
mbMpc :: Lens' (Body (MainBlockchain ssc)) (SscPayload ssc)
MAKE_LENS(mbMpc, _mbMpc)

-- makeLensesData ''Body ''(GenesisBlockchain ssc)

-- | Lens for 'SlotLeaders' in 'Body' of 'GenesisBlockchain'.
gbLeaders :: Lens' (Body (GenesisBlockchain ssc)) SlotLeaders
MAKE_LENS(gbLeaders, _gbLeaders)

-- | Lens from 'GenericBlock' to 'BodyProof'.
gbBodyProof :: Lens' (GenericBlock b) (BodyProof b)
gbBodyProof = gbHeader . gbhBodyProof

-- | Lens from 'MainBlockHeader' to 'SlotId'.
headerSlot :: Lens' (MainBlockHeader ssc) SlotId
headerSlot = gbhConsensus . mcdSlot

-- | Lens from 'MainBlockHeader' to 'PublicKey'.
headerLeaderKey :: Lens' (MainBlockHeader ssc) PublicKey
headerLeaderKey = gbhConsensus . mcdLeaderKey

-- | Lens from 'MainBlockHeader' to 'Signature'.
headerSignature :: Lens' (MainBlockHeader ssc) (Signature (MainToSign ssc))
headerSignature = gbhConsensus . mcdSignature

-- | Type class for something that has 'ChainDifficulty'.
class HasDifficulty a where
    difficultyL :: Lens' a ChainDifficulty

instance HasDifficulty (ConsensusData (MainBlockchain ssc)) where
    difficultyL = mcdDifficulty

instance HasDifficulty (ConsensusData (GenesisBlockchain ssc)) where
    difficultyL = gcdDifficulty

instance HasDifficulty (MainBlockHeader ssc) where
    difficultyL = gbhConsensus . difficultyL

instance HasDifficulty (GenesisBlockHeader ssc) where
    difficultyL = gbhConsensus . difficultyL

instance HasDifficulty (BlockHeader ssc) where
    difficultyL = choosing difficultyL difficultyL

instance HasDifficulty (MainBlock ssc) where
    difficultyL = gbHeader . difficultyL

instance HasDifficulty (GenesisBlock ssc) where
    difficultyL = gbHeader . difficultyL

instance HasDifficulty (Block ssc) where
    difficultyL = choosing difficultyL difficultyL

-- | Class for something that has previous block (lens to 'Hash' for this block).
class HasPrevBlock s a | s -> a where
    prevBlockL :: Lens' s (Hash a)

instance (a ~ BBlockHeader b) =>
         HasPrevBlock (GenericBlockHeader b) a where
    prevBlockL = gbhPrevBlock

instance (a ~ BBlockHeader b) =>
         HasPrevBlock (GenericBlock b) a where
    prevBlockL = gbHeader . gbhPrevBlock

instance (HasPrevBlock s a, HasPrevBlock s' a) =>
         HasPrevBlock (Either s s') a where
    prevBlockL = choosing prevBlockL prevBlockL

-- | Class for something that has 'HeaderHash'.
class HasHeaderHash a ssc | a -> ssc where
    headerHash :: a -> HeaderHash ssc
    headerHashG :: Getter a (HeaderHash ssc)
    headerHashG = to headerHash

instance Ssc ssc => HasHeaderHash (MainBlockHeader ssc) ssc where
    headerHash = hash . Right

instance Ssc ssc => HasHeaderHash (GenesisBlockHeader ssc) ssc where
    headerHash = hash . Left

instance Ssc ssc => HasHeaderHash (BlockHeader ssc) ssc where
    headerHash = hash

instance Ssc ssc => HasHeaderHash (MainBlock ssc) ssc where
    headerHash = hash . Right . view gbHeader

instance Ssc ssc => HasHeaderHash (GenesisBlock ssc) ssc where
    headerHash = hash . Left  . view gbHeader

instance Ssc ssc => HasHeaderHash (Block ssc) ssc where
    headerHash = hash . getBlockHeader

-- | Class for something that has 'EpochIndex'.
class HasEpochIndex a where
    epochIndexL :: Lens' a EpochIndex

instance HasEpochIndex SlotId where
    epochIndexL f SlotId {..} = (\a -> SlotId {siEpoch = a, ..}) <$> f siEpoch

instance HasEpochIndex (MainBlock ssc) where
    epochIndexL = gbHeader . gbhConsensus . mcdSlot . epochIndexL

instance HasEpochIndex (GenesisBlock ssc) where
    epochIndexL = gbHeader . gbhConsensus . gcdEpoch

instance (HasEpochIndex a, HasEpochIndex b) =>
         HasEpochIndex (Either a b) where
    epochIndexL = choosing epochIndexL epochIndexL

-- | Lens from 'MainBlock' to 'SlotId'.
blockSlot :: Lens' (MainBlock ssc) SlotId
blockSlot = gbHeader . headerSlot

-- | Lens from 'MainBlock' to 'PublicKey'.
blockLeaderKey :: Lens' (MainBlock ssc) PublicKey
blockLeaderKey = gbHeader . headerLeaderKey

-- | Lens from 'MainBlock' to 'Signature'.
blockSignature :: Lens' (MainBlock ssc) (Signature (MainToSign ssc))
blockSignature = gbHeader . headerSignature

-- | Lens from 'MainBlock' to 'SscPayload'.
blockMpc :: Lens' (MainBlock ssc) (SscPayload ssc)
blockMpc = gbBody . mbMpc

-- | Lens from 'MainBlock' to 'MerkleTree'.
blockTxs :: Lens' (MainBlock ssc) (MerkleTree Tx)
blockTxs = gbBody . mbTxs

-- | Getter from 'MainBlock' to a list of transactions with their witnesses.
blockTxws :: Getter (MainBlock ssc) [(Tx,TxWitness)]
blockTxws = gbBody . to (\b -> zip (toList (b ^. mbTxs)) (b ^. mbWitnesses))

-- | Lens from 'GenesisBlock' to 'SlotLeaders'.
blockLeaders :: Lens' (GenesisBlock ssc) SlotLeaders
blockLeaders = gbBody . gbLeaders

-- | Lens from 'Block' to 'BlockHeader'.
--
-- This gives a “redundant constraint” message warning which will be fixed in
-- lens-4.15 (not in LTS yet).
blockHeader :: Getter (Block ssc) (BlockHeader ssc)
blockHeader = to getBlockHeader

-- | Take 'BlockHeader' from either 'GenesisBlock' or 'MainBlock'.
getBlockHeader :: Block ssc -> BlockHeader ssc
getBlockHeader = bimap (view gbHeader) (view gbHeader)

class HasEpochOrSlot a where
    _getEpochOrSlot :: a -> Either EpochIndex SlotId
    getEpochOrSlot :: a -> EpochOrSlot
    getEpochOrSlot = EpochOrSlot . _getEpochOrSlot
    epochOrSlotG :: Getter a EpochOrSlot
    epochOrSlotG = to getEpochOrSlot

instance HasEpochOrSlot (MainBlockHeader ssc) where
    _getEpochOrSlot = Right . _mcdSlot . _gbhConsensus

instance HasEpochOrSlot (GenesisBlockHeader ssc) where
    _getEpochOrSlot = Left . _gcdEpoch . _gbhConsensus

instance HasEpochOrSlot (MainBlock ssc) where
    _getEpochOrSlot = _getEpochOrSlot . _gbHeader

instance HasEpochOrSlot (GenesisBlock ssc) where
    _getEpochOrSlot = _getEpochOrSlot . _gbHeader

instance (HasEpochOrSlot a, HasEpochOrSlot b) =>
         HasEpochOrSlot (Either a b) where
    _getEpochOrSlot = either _getEpochOrSlot _getEpochOrSlot

----------------------------------------------------------------------------
-- SafeCopy instances
----------------------------------------------------------------------------

-- These instances are all gathered at the end because otherwise we'd have to
-- sort types topologically

deriveSafeCopySimple 0 'base ''EpochIndex
deriveSafeCopySimple 0 'base ''LocalSlotIndex
deriveSafeCopySimple 0 'base ''SlotId
deriveSafeCopySimple 0 'base ''Coin
deriveSafeCopySimple 0 'base ''Address
deriveSafeCopySimple 0 'base ''Validator
deriveSafeCopySimple 0 'base ''Redeemer
deriveSafeCopySimple 0 'base ''TxIn
deriveSafeCopySimple 0 'base ''TxOut
deriveSafeCopySimple 0 'base ''Tx
deriveSafeCopySimple 0 'base ''SharedSeed

-- Manually written instances can't be derived because
-- 'deriveSafeCopySimple' is not clever enough to add
-- “SafeCopy (Whatever a) =>” constaints.
instance ( SafeCopy (BodyProof b)
         , SafeCopy (ConsensusData b)
         , SafeCopy (ExtraHeaderData b)
         ) =>
         SafeCopy (GenericBlockHeader b) where
    getCopy =
        contain $
        do _gbhPrevBlock <- safeGet
           _gbhBodyProof <- safeGet
           _gbhConsensus <- safeGet
           _gbhExtra <- safeGet
           return $! GenericBlockHeader {..}
    putCopy GenericBlockHeader {..} =
        contain $
        do safePut _gbhPrevBlock
           safePut _gbhBodyProof
           safePut _gbhConsensus
           safePut _gbhExtra

instance ( SafeCopy (BodyProof b)
         , SafeCopy (ConsensusData b)
         , SafeCopy (ExtraHeaderData b)
         , SafeCopy (Body b)
         , SafeCopy (ExtraBodyData b)
         ) =>
         SafeCopy (GenericBlock b) where
    getCopy =
        contain $
        do _gbHeader <- safeGet
           _gbBody <- safeGet
           _gbExtra <- safeGet
           return $! GenericBlock {..}
    putCopy GenericBlock {..} =
        contain $
        do safePut _gbHeader
           safePut _gbBody
           safePut _gbExtra

deriveSafeCopySimple 0 'base ''ChainDifficulty

instance Ssc ssc => SafeCopy (BodyProof (MainBlockchain ssc)) where
    getCopy =
        contain $
        do mpNumber <- safeGet
           mpRoot <- safeGet
           mpWitnessesHash <- safeGet
           mpMpcProof <- safeGet
           return $! MainProof {..}
    putCopy MainProof {..} =
        contain $
        do safePut mpNumber
           safePut mpRoot
           safePut mpWitnessesHash
           safePut mpMpcProof

instance SafeCopy (BodyProof (GenesisBlockchain ssc)) where
    getCopy =
        contain $
        do x <- safeGet
           return $! GenesisProof x
    putCopy (GenesisProof x) =
        contain $
        do safePut x

instance SafeCopy (ConsensusData (MainBlockchain ssc)) where
    getCopy =
        contain $
        do _mcdSlot <- safeGet
           _mcdLeaderKey <- safeGet
           _mcdDifficulty <- safeGet
           _mcdSignature <- safeGet
           return $! MainConsensusData {..}
    putCopy MainConsensusData {..} =
        contain $
        do safePut _mcdSlot
           safePut _mcdLeaderKey
           safePut _mcdDifficulty
           safePut _mcdSignature

instance SafeCopy (ConsensusData (GenesisBlockchain ssc)) where
    getCopy =
        contain $
        do _gcdEpoch <- safeGet
           _gcdDifficulty <- safeGet
           return $! GenesisConsensusData {..}
    putCopy GenesisConsensusData {..} =
        contain $
        do safePut _gcdEpoch
           safePut _gcdDifficulty

instance Ssc ssc => SafeCopy (Body (MainBlockchain ssc)) where
    getCopy =
        contain $
        do _mbTxs <- safeGet
           _mbWitnesses <- safeGet
           let lenTxs = length _mbTxs
               lenWit = length _mbWitnesses
           when (lenTxs /= lenWit) $ fail $ toString $
               sformat ("getCopy@(Body MainBlockchain): "%
                        "size of txs tree ("%int%") /= "%
                        "length of witness list ("%int%")") lenTxs lenWit
           _mbMpc <- safeGet
           return $! MainBody {..}
    putCopy MainBody {..} =
        contain $
        do safePut _mbTxs
           safePut _mbWitnesses
           safePut _mbMpc

instance SafeCopy (Body (GenesisBlockchain ssc)) where
    getCopy =
        contain $
        do _gbLeaders <- safeGet
           return $! GenesisBody {..}
    putCopy GenesisBody {..} =
        contain $
        do safePut _gbLeaders

----------------------------------------------------------------------------
-- Other derived instances
----------------------------------------------------------------------------
derive makeNFData ''TxOut<|MERGE_RESOLUTION|>--- conflicted
+++ resolved
@@ -33,12 +33,10 @@
        , checkPubKeyAddress
        , addressF
 
-       , TxInWitness
+       , TxInWitness (..)
        , TxWitness
        , TxSig
        , TxId
-       , Validator (..)
-       , Redeemer (..)
        , TxIn (..)
        , TxOut (..)
        , Tx (..)
@@ -111,15 +109,11 @@
        , mcdSignature
        ) where
 
-<<<<<<< HEAD
-import           Control.Lens           (Getter, Lens', choosing, makeLenses, to, view)
-import           Data.Aeson             (ToJSON (toJSON))
-import           Data.Aeson.TH          (deriveToJSON)
-=======
 import           Control.Lens           (Getter, Lens', choosing, makeLenses, to, view,
                                          (^.))
 import           Control.Monad.Fail     (fail)
->>>>>>> 074feb68
+import           Data.Aeson             (ToJSON (toJSON))
+import           Data.Aeson.TH          (deriveToJSON)
 import           Data.Binary            (Binary)
 import           Data.Binary.Orphans    ()
 import qualified Data.ByteString        as BS (pack, zipWith)
@@ -241,48 +235,35 @@
 -- | Represents transaction identifier as 'Hash' of 'Tx'.
 type TxId = Hash Tx
 
+-- | 'Signature' of addrId.
+type TxSig = Signature (TxId, Word32, [TxOut])
+
 -- | A witness for a single input.
-type TxInWitness = TxSig
+data TxInWitness
+    = PkWitness
+        { twKey :: PublicKey
+        , twSig :: TxSig
+        }
+    deriving (Eq, Ord, Show, Generic)
+
+instance Binary TxInWitness
+instance Hashable TxInWitness
+
+instance Buildable TxInWitness where
+    build (PkWitness key sig) =
+        bprint ("PkWitness: key = "%build%", sig = "%build) key sig
 
 -- | A witness is a proof that a transaction is allowed to spend the funds it
 -- spends (by providing signatures, redeeming scripts, etc). A separate proof
 -- is provided for each input.
 type TxWitness = Vector TxInWitness
 
--- | 'Signature' of addrId.
-type TxSig = Signature (TxId, Word32, [TxOut])
-
--- | Validation structure of transaction input.
--- Now it's only a wrapper around public key.
--- TODO: add script validator after scripts are introduced
-newtype Validator = PubKeyValidator
-    { getValidator :: PublicKey
-    } deriving (Eq, Ord, Show, Generic, Binary, Hashable)
-
--- | Redeeming structure of transaction input.
--- Now it's only a wrapper around signature.
--- TODO: add script redeemer after scripts are introduced.
-newtype Redeemer = PubKeyRedeemer
-    { getRedeemer :: TxSig
-    } deriving (Eq, Ord, Show, Generic, Binary, Hashable)
-
 -- | Transaction input.
 data TxIn = TxIn
-<<<<<<< HEAD
-    { txInHash      :: !TxId       -- ^ Which transaction's output is used
-    , txInIndex     :: !Word32     -- ^ Index of the output in transaction's
-                                   -- outputs
-    , txInValidator :: !Validator  -- ^ Either public key of money owner or a
-                                   -- script which takes some key, produced
-                                   -- by `Redeemer` script and checks it
-    , txInRedeemer  :: !Redeemer   -- ^ Either signature of money owner or a
-                                   -- script which produces a key for `Validator`
-=======
     { -- | Which transaction's output is used
       txInHash  :: !TxId
       -- | Index of the output in transaction's outputs
     , txInIndex :: !Word32
->>>>>>> 074feb68
     } deriving (Eq, Ord, Show, Generic)
 
 instance Binary TxIn
@@ -910,8 +891,7 @@
 deriveSafeCopySimple 0 'base ''SlotId
 deriveSafeCopySimple 0 'base ''Coin
 deriveSafeCopySimple 0 'base ''Address
-deriveSafeCopySimple 0 'base ''Validator
-deriveSafeCopySimple 0 'base ''Redeemer
+deriveSafeCopySimple 0 'base ''TxInWitness
 deriveSafeCopySimple 0 'base ''TxIn
 deriveSafeCopySimple 0 'base ''TxOut
 deriveSafeCopySimple 0 'base ''Tx
