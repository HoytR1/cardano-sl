--- conflicted
+++ resolved
@@ -16,66 +16,13 @@
        , verifyHeaders
        ) where
 
-<<<<<<< HEAD
-import           Control.Lens                 (ix)
-import           Control.Monad.Except         (MonadError (throwError))
-import           Data.Default                 (Default (def))
-import qualified Data.HashMap.Strict          as HM
-import           Data.List                    (groupBy)
-import           Formatting                   (build, int, sformat, (%))
-import           Serokell.Data.Memory.Units   (Byte, memory)
-import           Serokell.Util.Verify         (VerificationRes (..), verifyGeneric)
+
 import           Universum
 
-import           Pos.Binary.Block.Core        ()
-import qualified Pos.Binary.Class             as Bi
-import           Pos.Binary.Core              ()
-import           Pos.Binary.Update            ()
-import           Pos.Block.Core               (BiSsc, Block, BlockHeader,
-                                               BlockSignature (..), Body (..),
-                                               ConsensusData (..), GenesisBlock,
-                                               GenesisBlockHeader, GenesisBlockchain,
-                                               GenesisExtraBodyData (..),
-                                               GenesisExtraHeaderData (..), MainBlock,
-                                               MainBlockHeader, MainBlockchain,
-                                               MainExtraBodyData (..),
-                                               MainExtraHeaderData, MainToSign (..),
-                                               gbhConsensus, gebAttributes, gehAttributes,
-                                               genBlockLeaders, getBlockHeader,
-                                               getBlockHeader, mainBlockDlgPayload,
-                                               mainBlockSscPayload, mainHeaderLeaderKey,
-                                               mcdDifficulty, mcdLeaderKey, mcdSignature,
-                                               mcdSlot, mebAttributes, mehAttributes)
-import           Pos.Block.Core.Genesis.Chain (Body (..), ConsensusData (..))
-import           Pos.Block.Core.Main.Chain    (ConsensusData (..))
-import           Pos.Constants                (epochSlots)
-import           Pos.Core                     (ChainDifficulty, EpochIndex, EpochOrSlot,
-                                               HasDifficulty (..), HasEpochIndex (..),
-                                               HasEpochOrSlot (..), HasHeaderHash (..),
-                                               HeaderHash, ProxySKEither, SlotId (..),
-                                               SlotLeaders, addressHash, gbhExtra,
-                                               headerSlotL, prevBlockL)
-import           Pos.Core.Block               (Blockchain (..), GenericBlock (..),
-                                               GenericBlockHeader (..), gbBody,
-                                               gbBodyProof, gbExtra, gbHeader)
-import           Pos.Crypto                   (Hash, ProxySecretKey (..),
-                                               ProxySignature (..), SecretKey,
-                                               SignTag (..), checkSig, proxySign,
-                                               proxyVerify, sign, toPublic, unsafeHash)
-import           Pos.Data.Attributes          (Attributes (attrRemain), mkAttributes)
-import           Pos.Delegation.Pure          (dlgMemPoolApplyBlock, dlgReachesIssuance)
-import           Pos.Delegation.Types         (DlgMemPool)
-import           Pos.Ssc.Class.Helpers        (SscHelpersClass (..))
-import           Pos.Update.Core              (BlockVersionData (..))
-import           Pos.Util.Chrono              (NewestFirst (..), OldestFirst)
-import           Pos.Util.Util                (Some (Some))
-=======
-import           Universum
-
-import           Control.Lens               (ix, (%=))
+import           Control.Lens               (ix)
 import           Data.Default               (Default (def))
 import qualified Data.HashMap.Strict        as HM
-import           Data.List                  (groupBy, partition)
+import           Data.List                  (groupBy)
 import           Formatting                 (build, int, sformat, (%))
 import           Serokell.Data.Memory.Units (Byte, memory)
 import           Serokell.Util.Verify       (VerificationRes (..), verifyGeneric)
@@ -85,32 +32,32 @@
 import           Pos.Binary.Core            ()
 import           Pos.Binary.Update          ()
 import           Pos.Block.Core             (BiSsc, Block, BlockHeader,
-                                             BlockSignature (..), MainBlock,
-                                             MainToSign (..), gbhConsensus, gebAttributes,
-                                             gehAttributes, genBlockLeaders,
-                                             getBlockHeader, getBlockHeader,
-                                             mainBlockDlgPayload, mainBlockSscPayload,
-                                             mainHeaderLeaderKey, mcdDifficulty,
-                                             mcdLeaderKey, mcdSignature, mcdSlot,
-                                             mebAttributes, mehAttributes)
+                                             BlockSignature (..), MainToSign (..),
+                                             gbhConsensus, gebAttributes, gehAttributes,
+                                             genBlockLeaders, getBlockHeader,
+                                             getBlockHeader, mainBlockDlgPayload,
+                                             mainBlockSscPayload, mainHeaderLeaderKey,
+                                             mcdDifficulty, mcdLeaderKey, mcdSignature,
+                                             mcdSlot, mebAttributes, mehAttributes)
 import           Pos.Constants              (epochSlots)
 import           Pos.Core                   (ChainDifficulty, EpochOrSlot,
                                              HasDifficulty (..), HasEpochIndex (..),
                                              HasEpochOrSlot (..), HasHeaderHash (..),
-                                             HeaderHash, ProxySKHeavyMap, SlotId (..),
-                                             SlotLeaders, addressHash, gbhExtra,
-                                             headerSlotL, prevBlockL)
+                                             HeaderHash, SlotId (..), SlotLeaders,
+                                             addressHash, gbhExtra, headerSlotL,
+                                             prevBlockL)
 import           Pos.Core.Block             (Blockchain (..), GenericBlock (..),
                                              GenericBlockHeader (..), gbBody, gbBodyProof,
                                              gbExtra, gbHeader)
-import           Pos.Crypto                 (ProxySecretKey (..), SignTag (..), checkSig,
-                                             pdCert, proxyVerify)
+import           Pos.Crypto                 (ProxySecretKey (..), ProxySignature (..),
+                                             SignTag (..), checkSig, pdCert, proxyVerify)
 import           Pos.Data.Attributes        (Attributes (attrRemain))
+import           Pos.Delegation.Pure        (dlgMemPoolApplyBlock, dlgReachesIssuance)
+import           Pos.Delegation.Types       (DlgMemPool)
 import           Pos.Ssc.Class.Helpers      (SscHelpersClass (..))
 import           Pos.Update.Core            (BlockVersionData (..))
 import           Pos.Util.Chrono            (NewestFirst (..), OldestFirst)
 import           Pos.Util.Util              (Some (Some))
->>>>>>> f571087e
 
 
 -- | Difficulty of the BlockHeader. 0 for genesis block, 1 for main block.
