--- conflicted
+++ resolved
@@ -12,14 +12,9 @@
 import           Data.List.NonEmpty             (NonEmpty ((:|)), nonEmpty)
 import qualified Data.List.NonEmpty             as NE
 import           Formatting                     (build, sformat, stext, (%))
-<<<<<<< HEAD
-import           Serokell.Util.Text             (listJson)
-import           System.Wlog                    (HasLoggerName, logDebug, logInfo,
-                                                 logWarning)
-=======
 import           Serokell.Util.Text             (listJson, listJsonIndent)
-import           System.Wlog                    (logDebug, logError, logInfo, logWarning)
->>>>>>> 7c77d063
+import           System.Wlog                    (HasLoggerName, logDebug, logError,
+                                                 logInfo, logWarning)
 import           Universum
 
 import           Message.Message                (BinaryP, messageName)
