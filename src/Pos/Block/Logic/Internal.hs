{-# LANGUAGE CPP                 #-}
{-# LANGUAGE DataKinds           #-}
{-# LANGUAGE ScopedTypeVariables #-}

-- | Internal block logic. Mostly needed for use in 'Pos.Lrc' -- using
-- lrc requires to apply and rollback blocks, but applying many blocks
-- requires triggering lrc recalculations.

module Pos.Block.Logic.Internal
       ( applyBlocksUnsafe
       , rollbackBlocksUnsafe
       , withBlkSemaphore
       , withBlkSemaphore_
       , toUpdateBlock
       ) where

import           Universum

import           Control.Arrow        ((&&&))
import           Control.Lens         (each, _Wrapped)
import           Control.Monad.Catch  (bracketOnError)
import qualified Data.List.NonEmpty   as NE
<<<<<<< HEAD
import           Formatting           (build, sformat, (%))
import           Paths_cardano_sl     (version)
import           Serokell.Util        (Color (Red), colorize)
import           System.Wlog          (logWarning)
import           Universum
=======
import qualified Ether
import           Paths_cardano_sl     (version)
import           Serokell.Util        (Color (Red), colorize)
>>>>>>> 14b1671d

import           Pos.Block.BListener  (MonadBListener (..))
import           Pos.Block.Types      (Blund, Undo (undoTx, undoUS))
<<<<<<< HEAD
import           Pos.Context          (WithNodeContext, getNodeContext,
                                       ncTxpGlobalSettings, putBlkSemaphore,
                                       takeBlkSemaphore)
=======
import           Pos.Context          (putBlkSemaphore, takeBlkSemaphore)
>>>>>>> 14b1671d
import           Pos.Core             (IsGenesisHeader, IsMainHeader)
import           Pos.DB               (SomeBatchOp (..))
import qualified Pos.DB.Block         as DB
import qualified Pos.DB.DB            as DB
import qualified Pos.DB.GState        as GS
import           Pos.Delegation.Logic (delegationApplyBlocks, delegationRollbackBlocks)
import           Pos.Exception        (assertionFailed)
import           Pos.Reporting        (reportingFatal)
import           Pos.Slotting         (putSlottingData)
import           Pos.Txp.Core         (TxPayload)
#ifdef WITH_EXPLORER
import           Pos.Explorer.Txp     (eTxNormalize)
#else
import           Pos.Txp.Logic        (txNormalize)
#endif
import           Pos.Ssc.Class        (Ssc)
import           Pos.Ssc.Extra        (sscApplyBlocks, sscNormalize, sscRollbackBlocks)
import           Pos.Txp.Settings     (TxpBlund, TxpGlobalSettings (..))
import           Pos.Types            (Block, GenesisBlock, HeaderHash, MainBlock,
                                       epochIndexL, gbBody, gbHeader, headerHash,
                                       headerHashG, mbTxPayload, mbUpdatePayload,
                                       prevBlockL)
import           Pos.Update.Core      (UpdateBlock, UpdatePayload)
import qualified Pos.Update.DB        as UDB
import           Pos.Update.Logic     (usApplyBlocks, usNormalize, usRollbackBlocks)
import           Pos.Update.Poll      (PollModifier)
import           Pos.Util             (Some (..), inAssertMode, spanSafe, _neLast)
import           Pos.Util.Chrono      (NE, NewestFirst (..), OldestFirst (..))
import           Pos.WorkMode.Class   (WorkMode)

-- [CSL-780] Totally need something more elegant
toUpdateBlock
    :: forall ssc.
       Ssc ssc
    => Block ssc -> UpdateBlock
toUpdateBlock = bimap convertGenesis convertMain
  where
    convertGenesis :: GenesisBlock ssc -> Some IsGenesisHeader
    convertGenesis = Some . view gbHeader
    convertMain :: MainBlock ssc -> (Some IsMainHeader, UpdatePayload)
    convertMain blk = (Some $ blk ^. gbHeader, blk ^. gbBody . mbUpdatePayload)

-- | Run action acquiring lock on block application. Argument of
-- action is an old tip, result is put as a new tip.
withBlkSemaphore
    :: Each [MonadIO, MonadMask, WithNodeContext ssc] '[m]
    => (HeaderHash -> m (a, HeaderHash)) -> m a
withBlkSemaphore action =
    bracketOnError takeBlkSemaphore putBlkSemaphore doAction
  where
    doAction tip = do
        (res, newTip) <- action tip
        res <$ putBlkSemaphore newTip

-- | Version of withBlkSemaphore which doesn't have any result.
withBlkSemaphore_
    :: Each [MonadIO, MonadMask, WithNodeContext ssc] '[m]
    => (HeaderHash -> m HeaderHash) -> m ()
withBlkSemaphore_ = withBlkSemaphore . (fmap pure .)

-- | Applies a definitely valid prefix of blocks. This function is unsafe,
-- use it only if you understand what you're doing. That means you can break
-- system guarantees.
--
-- Invariant: all blocks have the same epoch.
applyBlocksUnsafe
    :: forall ssc m . WorkMode ssc m
    => OldestFirst NE (Blund ssc) -> Maybe PollModifier -> m ()
applyBlocksUnsafe blunds0 pModifier =
    reportingFatal version $
    case blunds ^. _Wrapped of
        (b@(Left _,_):|[])     -> app' (b:|[])
        (b@(Left _,_):|(x:xs)) -> app' (b:|[]) >> app' (x:|xs)
        _                      -> app blunds
  where
    app x = applyBlocksUnsafeDo x pModifier
    app' = app . OldestFirst
    (OldestFirst -> blunds, _) =
        spanSafe ((==) `on` view (_1 . epochIndexL)) $ getOldestFirst blunds0

applyBlocksUnsafeDo
    :: forall ssc m . WorkMode ssc m
    => OldestFirst NE (Blund ssc) -> Maybe PollModifier -> m ()
applyBlocksUnsafeDo blunds pModifier = do
    -- Note: it's important to put blocks first
    mapM_ putToDB blunds
<<<<<<< HEAD
    -- If the program is interrupted at this point (after putting on block),
    -- we will rollback all wallet sets at the next launch.
    onApplyBlocks blunds `catch` logWarn
    TxpGlobalSettings {..} <- ncTxpGlobalSettings <$> getNodeContext
=======
    TxpGlobalSettings {..} <- Ether.ask'
>>>>>>> 14b1671d
    usBatch <- SomeBatchOp <$> usApplyBlocks (map toUpdateBlock blocks) pModifier
    delegateBatch <- SomeBatchOp <$> delegationApplyBlocks blocks
    txpBatch <- tgsApplyBlocks $ map toTxpBlund blunds
    sscBatch <- SomeBatchOp <$> sscApplyBlocks blocks Nothing -- TODO: pass not only 'Nothing'
    let putTip = SomeBatchOp $
                 GS.PutTip $
                 headerHash $
                 NE.last $
                 getOldestFirst blunds
    GS.writeBatchGState
        [ putTip
        , delegateBatch
        , usBatch
        , txpBatch
        , forwardLinksBatch
        , inMainBatch
        , sscBatch
        ]
    sscNormalize
#ifdef WITH_EXPLORER
    eTxNormalize
#else
    txNormalize
#endif
    usNormalize
    DB.sanityCheckDB
    putSlottingData =<< UDB.getSlottingData
  where
    -- hehe it's not unsafe yet TODO
    blocks = fmap fst blunds
    forwardLinks = map (view prevBlockL &&& view headerHashG) $ toList blocks
    forwardLinksBatch = SomeBatchOp $ map (uncurry GS.AddForwardLink) forwardLinks
    inMainBatch = SomeBatchOp . getOldestFirst $
        fmap (GS.SetInMainChain True . view headerHashG . fst) blunds
    putToDB (blk, undo) = DB.putBlock undo blk
    logWarn :: SomeException -> m ()
    logWarn = logWarning . sformat ("onApplyBlocks raised exception: "%build)

-- | Rollback sequence of blocks, head-newest order exepected with
-- head being current tip. It's also assumed that lock on block db is
-- taken.  application is taken already.
rollbackBlocksUnsafe
    :: forall ssc m .(WorkMode ssc m)
    => NewestFirst NE (Blund ssc) -> m ()
rollbackBlocksUnsafe toRollback = reportingFatal version $ do
    -- If program is interrupted after call @onRollbackBlocks@,
    -- we will load all wallet set not rolled yet at the next launch.
    onRollbackBlocks toRollback `catch` logWarn
    delRoll <- SomeBatchOp <$> delegationRollbackBlocks toRollback
    usRoll <- SomeBatchOp <$> usRollbackBlocks
                  (toRollback & each._2 %~ undoUS
                              & each._1 %~ toUpdateBlock)
    TxpGlobalSettings {..} <- Ether.ask'
    txRoll <- tgsRollbackBlocks $ map toTxpBlund toRollback
    sscBatch <- SomeBatchOp <$> sscRollbackBlocks (fmap fst toRollback)
    let putTip = SomeBatchOp $
                 GS.PutTip $
                 headerHash $
                 (NE.last $ getNewestFirst toRollback) ^. prevBlockL
    GS.writeBatchGState
        [ putTip
        , delRoll
        , usRoll
        , txRoll
        , forwardLinksBatch
        , inMainBatch
        , sscBatch
        ]
    DB.sanityCheckDB
    inAssertMode $
        when (isGenesis0 (toRollback ^. _Wrapped . _neLast . _1)) $
        assertionFailed $
        colorize Red "FATAL: we are TRYING TO ROLLBACK 0-TH GENESIS block"
  where
    inMainBatch =
        SomeBatchOp . getNewestFirst $
        fmap (GS.SetInMainChain False . view headerHashG . fst) toRollback
    forwardLinksBatch =
        SomeBatchOp . getNewestFirst $
        fmap (GS.RemoveForwardLink . view prevBlockL . fst) toRollback
    isGenesis0 (Left genesisBlk) = genesisBlk ^. epochIndexL == 0
    isGenesis0 (Right _)         = False
    logWarn :: SomeException -> m ()
    logWarn = logWarning . sformat ("onRollbackBlocks raised exception: "%build)

-- [CSL-780] Need something more elegant, at least eliminate copy-paste.
-- Should be done soon™.
toTxpBlund
    :: forall ssc.
       Ssc ssc
    => Blund ssc -> TxpBlund
toTxpBlund = bimap (bimap convertGenesis convertMain) undoTx
  where
    convertGenesis :: GenesisBlock ssc -> Some IsGenesisHeader
    convertGenesis = Some . view gbHeader
    convertMain :: MainBlock ssc -> (Some IsMainHeader, TxPayload)
    convertMain blk = (Some $ blk ^. gbHeader, blk ^. gbBody . mbTxPayload)<|MERGE_RESOLUTION|>--- conflicted
+++ resolved
@@ -20,27 +20,15 @@
 import           Control.Lens         (each, _Wrapped)
 import           Control.Monad.Catch  (bracketOnError)
 import qualified Data.List.NonEmpty   as NE
-<<<<<<< HEAD
+import qualified Ether
 import           Formatting           (build, sformat, (%))
 import           Paths_cardano_sl     (version)
 import           Serokell.Util        (Color (Red), colorize)
 import           System.Wlog          (logWarning)
-import           Universum
-=======
-import qualified Ether
-import           Paths_cardano_sl     (version)
-import           Serokell.Util        (Color (Red), colorize)
->>>>>>> 14b1671d
 
 import           Pos.Block.BListener  (MonadBListener (..))
 import           Pos.Block.Types      (Blund, Undo (undoTx, undoUS))
-<<<<<<< HEAD
-import           Pos.Context          (WithNodeContext, getNodeContext,
-                                       ncTxpGlobalSettings, putBlkSemaphore,
-                                       takeBlkSemaphore)
-=======
-import           Pos.Context          (putBlkSemaphore, takeBlkSemaphore)
->>>>>>> 14b1671d
+import           Pos.Context          (BlkSemaphore, putBlkSemaphore, takeBlkSemaphore)
 import           Pos.Core             (IsGenesisHeader, IsMainHeader)
 import           Pos.DB               (SomeBatchOp (..))
 import qualified Pos.DB.Block         as DB
@@ -86,7 +74,7 @@
 -- | Run action acquiring lock on block application. Argument of
 -- action is an old tip, result is put as a new tip.
 withBlkSemaphore
-    :: Each [MonadIO, MonadMask, WithNodeContext ssc] '[m]
+    :: Each [MonadIO, MonadMask, Ether.MonadReader' BlkSemaphore] '[m]
     => (HeaderHash -> m (a, HeaderHash)) -> m a
 withBlkSemaphore action =
     bracketOnError takeBlkSemaphore putBlkSemaphore doAction
@@ -97,7 +85,7 @@
 
 -- | Version of withBlkSemaphore which doesn't have any result.
 withBlkSemaphore_
-    :: Each [MonadIO, MonadMask, WithNodeContext ssc] '[m]
+    :: Each [MonadIO, MonadMask, Ether.MonadReader' BlkSemaphore] '[m]
     => (HeaderHash -> m HeaderHash) -> m ()
 withBlkSemaphore_ = withBlkSemaphore . (fmap pure .)
 
@@ -127,14 +115,10 @@
 applyBlocksUnsafeDo blunds pModifier = do
     -- Note: it's important to put blocks first
     mapM_ putToDB blunds
-<<<<<<< HEAD
     -- If the program is interrupted at this point (after putting on block),
     -- we will rollback all wallet sets at the next launch.
     onApplyBlocks blunds `catch` logWarn
-    TxpGlobalSettings {..} <- ncTxpGlobalSettings <$> getNodeContext
-=======
     TxpGlobalSettings {..} <- Ether.ask'
->>>>>>> 14b1671d
     usBatch <- SomeBatchOp <$> usApplyBlocks (map toUpdateBlock blocks) pModifier
     delegateBatch <- SomeBatchOp <$> delegationApplyBlocks blocks
     txpBatch <- tgsApplyBlocks $ map toTxpBlund blunds
