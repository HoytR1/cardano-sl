{-# LANGUAGE AllowAmbiguousTypes #-}
{-# LANGUAGE BangPatterns        #-}
{-# LANGUAGE ScopedTypeVariables #-}

-- | Logic of blocks processing.

module Pos.Block.Logic
       (
         -- * Common/Utils
         lcaWithMainChain
       , tipMismatchMsg
       , withBlkSemaphore
       , withBlkSemaphore_

         -- * Headers
       , ClassifyHeaderRes (..)
       , classifyNewHeader
       , ClassifyHeadersRes (..)
       , classifyHeaders
       , getHeadersFromManyTo
       , getHeadersOlderExp
       , getHeadersFromToIncl

         -- * Blocks
       , verifyAndApplyBlocks
       , rollbackBlocks
       , applyWithRollback
       , createGenesisBlock
       , createMainBlock
       ) where

import           Control.Lens               ((-=), (.=), _Wrapped)
import           Control.Monad.Catch        (try)
import           Control.Monad.Except       (ExceptT (ExceptT), MonadError (throwError),
                                             runExceptT, withExceptT)
import           Control.Monad.Trans.Maybe  (MaybeT (MaybeT), runMaybeT)
import           Data.Default               (Default (def))
import qualified Data.HashMap.Strict        as HM
import           Data.List.NonEmpty         ((<|))
import qualified Data.List.NonEmpty         as NE
import qualified Data.Text                  as T
import           Formatting                 (build, int, ords, sformat, stext, (%))
import           Paths_cardano_sl           (version)
import           Serokell.Data.Memory.Units (toBytes)
import           Serokell.Util.Text         (listJson)
import           Serokell.Util.Verify       (VerificationRes (..), formatAllErrors,
                                             isVerSuccess, verResToMonadError)
import           System.Wlog                (CanLog, HasLoggerName, logDebug, logInfo)
import           Universum

import qualified Pos.Binary.Class           as Bi
import           Pos.Block.Logic.Internal   (applyBlocksUnsafe, rollbackBlocksUnsafe,
                                             withBlkSemaphore, withBlkSemaphore_)
import           Pos.Block.Types            (Blund, Undo (..))
import           Pos.Constants              (blkSecurityParam, curSoftwareVersion,
                                             epochSlots, lastKnownBlockVersion,
                                             recoveryHeadersMessage, slotSecurityParam)
import           Pos.Context                (NodeContext (ncNodeParams, ncTxpGlobalSetttings),
                                             getNodeContext, lrcActionOnEpochReason,
                                             npSecretKey)
import           Pos.Crypto                 (SecretKey, WithHash (WithHash), hash,
                                             shortHashF)
import           Pos.Data.Attributes        (mkAttributes)
import           Pos.DB                     (DBError (..), MonadDB)
import qualified Pos.DB.Block               as DB
import qualified Pos.DB.DB                  as DB
import qualified Pos.DB.GState              as GS
import           Pos.Delegation.Logic       (delegationVerifyBlocks, getProxyMempool)
import           Pos.Exception              (assertionFailed, reportFatalError)
import qualified Pos.Lrc.DB                 as LrcDB
import           Pos.Lrc.Error              (LrcError (..))
import           Pos.Lrc.Worker             (lrcSingleShotNoLock)
import           Pos.Reporting              (reportingFatal)
import           Pos.Slotting.Class         (getCurrentSlot)
import           Pos.Ssc.Class              (Ssc (..), SscHelpersClass,
                                             SscWorkersClass (..))
import           Pos.Ssc.Extra              (sscGetLocalPayload, sscVerifyBlocks)
import           Pos.Txp.Core               (TxAux, TxId, TxPayload, mkTxPayload,
                                             topsortTxs)
import           Pos.Txp.MemState           (getLocalTxsNUndo)
import           Pos.Txp.Settings           (TxpBlock, TxpGlobalSettings (..))
import           Pos.Types                  (Block, BlockHeader, EpochIndex,
                                             EpochOrSlot (..), GenesisBlock, HeaderHash,
                                             IsGenesisHeader, IsMainHeader, MainBlock,
                                             MainExtraBodyData (..),
                                             MainExtraHeaderData (..), ProxySKEither,
                                             ProxySKHeavy, SlotId (..), SlotLeaders,
                                             VerifyHeaderParams (..), blockHeader,
                                             blockLeaders, difficultyL, epochIndexL,
                                             epochOrSlot, flattenSlotId, gbBody, gbHeader,
                                             genesisHash, getEpochOrSlot, headerHash,
                                             headerHashG, headerSlot, mbTxPayload,
                                             mkGenesisBlock, mkMainBlock, prevBlockL,
                                             verifyHeader, verifyHeaders,
                                             vhpVerifyConsensus)
import qualified Pos.Types                  as Types
import           Pos.Update.Core            (UpdatePayload (..))
import qualified Pos.Update.DB              as UDB
import           Pos.Update.Logic           (usCanCreateBlock, usPreparePayload,
                                             usVerifyBlocks)
import           Pos.Update.Poll            (PollModifier)
<<<<<<< HEAD
import           Pos.Util                   (NE, NewestFirst (..), OldestFirst (..),
                                             Some (Some), inAssertMode, maybeThrow,
                                             neZipWith3, spanSafe, toNewestFirst,
                                             toOldestFirst, _neHead, _neLast)
=======
import           Pos.Util                   (inAssertMode, maybeThrow, neZipWith3,
                                             spanSafe, _neHead, _neLast)
import           Pos.Util.Chrono            (NE, NewestFirst (..), OldestFirst (..),
                                             toNewestFirst, toOldestFirst)
>>>>>>> 87b93241
import           Pos.WorkMode               (WorkMode)

----------------------------------------------------------------------------
-- Common
----------------------------------------------------------------------------

-- | Common error message
tipMismatchMsg :: Text -> HeaderHash -> HeaderHash -> Text
tipMismatchMsg action storedTip attemptedTip =
    sformat
        ("Can't "%stext%" block because of tip mismatch (stored is "
         %shortHashF%", attempted is "%shortHashF%")")
        action storedTip attemptedTip

-- Usually in this method oldest header is LCA, so it can be optimized
-- by traversing from older to newer.
-- | Find LCA of headers list and main chain, including oldest
-- header's parent hash. Iterates from newest to oldest until meets
-- first header that's in main chain. O(n).
lcaWithMainChain
    :: (WorkMode ssc m)
    => OldestFirst NE (BlockHeader ssc) -> m (Maybe HeaderHash)
lcaWithMainChain headers =
    lcaProceed Nothing $
    oldestParent <| fmap headerHash (getOldestFirst headers)
  where
    oldestParent :: HeaderHash
    oldestParent = headers ^. _Wrapped . _neHead . prevBlockL
    lcaProceed prevValue (h :| others) = do
        inMain <- GS.isBlockInMainChain h
        case (others, inMain) of
            (_, False)   -> pure prevValue
            ([], True)   -> pure $ Just h
            (x:xs, True) -> lcaProceed (Just h) (x :| xs)

----------------------------------------------------------------------------
-- Headers
----------------------------------------------------------------------------

-- | Result of single (new) header classification.
data ClassifyHeaderRes
    = CHContinues
      -- ^ Header is direct continuation of main chain (i.e. its
      -- parent is our tip).
    | CHAlternative
      -- ^ Header continues main or alternative chain, it's more
      -- difficult than tip.
    | CHUseless !Text
      -- ^ Header is useless.
    | CHInvalid !Text
      -- ^ Header is invalid.
    deriving (Show)

-- | Make `ClassifyHeaderRes` from list of error messages using
-- `CHRinvalid` constructor. Intended to be used with `VerificationRes`.
-- Note: this version forces computation of all error messages. It can be
-- made more efficient but less informative by using head, for example.
mkCHRinvalid :: [Text] -> ClassifyHeaderRes
mkCHRinvalid = CHInvalid . T.intercalate "; "

-- | Classify new header announced by some node. Result is represented
-- as ClassifyHeaderRes type.
classifyNewHeader
    :: (WorkMode ssc m)
    => BlockHeader ssc -> m ClassifyHeaderRes
-- Genesis headers seem useless, we can create them by ourselves.
classifyNewHeader (Left _) = pure $ CHUseless "genesis header is useless"
classifyNewHeader (Right header) = do
    curSlot <- getCurrentSlot
    tipBlock <- DB.getTipBlock
    let tipEoS= getEpochOrSlot tipBlock
    let newHeaderEoS = getEpochOrSlot header
    let newHeaderSlot = header ^. headerSlot
    let tip = headerHash tipBlock
    -- First of all we check whether header is from current slot and
    -- ignore it if it's not.
    pure $ if
        -- Checks on slots
        | maybe False (newHeaderSlot >) curSlot ->
            CHUseless $ sformat
               ("header is for future slot: our is "%build%
                ", header's is "%build)
               curSlot newHeaderSlot
        | newHeaderEoS <= tipEoS ->
            CHUseless $ sformat
               ("header's slot "%build%
                " is less or equal than our tip's slot "%build)
               newHeaderEoS tipEoS
        -- If header's parent is our tip, we verify it against tip's header.
        | tip == header ^. prevBlockL ->
            let vhp =
                    def
                    { vhpVerifyConsensus = True
                    , vhpPrevHeader = Just $ tipBlock ^. blockHeader
                    }
                verRes = verifyHeader vhp (Right header)
            in case verRes of
                   VerSuccess        -> CHContinues
                   VerFailure errors -> mkCHRinvalid errors
        -- If header's parent is not our tip, we check whether it's
        -- more difficult than our main chain.
        | tipBlock ^. difficultyL < header ^. difficultyL -> CHAlternative
        -- If header can't continue main chain and is not more
        -- difficult than main chain, it's useless.
        | otherwise ->
            CHUseless $
            "header doesn't continue main chain and is not more difficult"

-- | Result of multiple headers classification.
data ClassifyHeadersRes ssc
    = CHsValid (BlockHeader ssc) -- ^ Header list can be applied, LCA child attached.
    | CHsUseless !Text           -- ^ Header is useless.
    | CHsInvalid !Text           -- ^ Header is invalid.
    deriving (Show)

-- | Classify headers received in response to 'GetHeaders' message.
--
-- * If there are any errors in chain of headers, CHsInvalid is returned.
-- * If chain of headers is a valid continuation or alternative branch,
-- lca child is returned.
-- * If chain of headers forks from our main chain too much, CHsUseless
-- is returned, because paper suggests doing so.
classifyHeaders
    :: forall ssc m.
       WorkMode ssc m
    => NewestFirst NE (BlockHeader ssc) -> m (ClassifyHeadersRes ssc)
classifyHeaders headers = do
    tipHeader <- DB.getTipBlockHeader @ssc
    let tip = headerHash tipHeader
    haveOldestParent <- isJust <$> DB.getBlockHeader @ssc oldestParentHash
    let headersValid = isVerSuccess $ verifyHeaders True (headers & _Wrapped %~ toList)
    if | not headersValid ->
             pure $ CHsInvalid "Header chain is invalid"
       | not haveOldestParent ->
             pure $ CHsInvalid $
             "Didn't manage to find block corresponding to parent " <>
             "of oldest element in chain (should be one of checkpoints)"
       | newestHash == headerHash tip ->
             pure $ CHsUseless "Newest hash is the same as our tip"
       | newestHeader ^. difficultyL <= tipHeader ^. difficultyL ->
             pure $ CHsUseless "Newest hash difficulty is not greater than our tip's"
       | otherwise -> fromMaybe uselessGeneral <$> processClassify tipHeader
  where
    newestHeader = headers ^. _Wrapped . _neHead
    newestHash = headerHash newestHeader
    oldestParentHash = headers ^. _Wrapped . _neLast . prevBlockL
    uselessGeneral =
        CHsUseless "Couldn't find lca -- maybe db state updated in the process"
    processClassify tipHeader = runMaybeT $ do
        lift $ logDebug $
            sformat ("Classifying headers: "%listJson) $ map (view headerHashG) headers
        lca <-
            MaybeT . DB.getBlockHeader =<<
            MaybeT (lcaWithMainChain $ toOldestFirst headers)
        let depthDiff = tipHeader ^. difficultyL - lca ^. difficultyL
        lcaChild <- MaybeT $ pure $
            find (\bh -> bh ^. prevBlockL == headerHash lca) headers
        pure $ if
            | hash lca == hash tipHeader -> CHsValid lcaChild
            | depthDiff < 0 -> error "classifyHeaders@depthDiff is negative"
            | depthDiff > blkSecurityParam ->
                  CHsUseless $
                  sformat ("Difficulty difference of (tip,lca) is "%int%
                           " which is more than blkSecurityParam = "%int)
                          depthDiff (blkSecurityParam :: Int)
            | otherwise -> CHsValid lcaChild

-- | Given a set of checkpoints @c@ to stop at and a terminating
-- header hash @h@, we take @h@ block (or tip if latter is @Nothing@)
-- and fetch the blocks until one of checkpoints is encountered. In
-- case we got deeper than 'recoveryHeadersMessage', we return
-- 'recoveryHeadersMessage' headers starting from the the newest
-- checkpoint that's in our main chain to the newest ones.
getHeadersFromManyTo
    :: forall ssc m.
       (MonadDB m, SscHelpersClass ssc, CanLog m, HasLoggerName m)
    => NonEmpty HeaderHash  -- ^ Checkpoints; not guaranteed to be
                            --   in any particular order
    -> Maybe HeaderHash
    -> m (Maybe (NewestFirst NE (BlockHeader ssc)))
getHeadersFromManyTo checkpoints startM = runMaybeT $ do
    lift $ logDebug $
        sformat ("getHeadersFromManyTo: "%listJson%", start: "%build)
                checkpoints startM
    validCheckpoints <- MaybeT $
        nonEmpty . catMaybes <$>
        mapM (DB.getBlockHeader @ssc) (toList checkpoints)
    tip <- lift GS.getTip
    guard $ all ((/= tip) . headerHash) validCheckpoints
    let startFrom = fromMaybe tip startM
        parentIsCheckpoint bh =
            any (\c -> bh ^. prevBlockL == c ^. headerHashG) validCheckpoints
        whileCond bh = not (parentIsCheckpoint bh)
    headers <- MaybeT . fmap (_Wrapped nonEmpty) $
        DB.loadHeadersByDepthWhile whileCond recoveryHeadersMessage startFrom
    if parentIsCheckpoint $ headers ^. _Wrapped . _neHead
    then pure headers
    else do
        lift $ logDebug $ "getHeadersFromManyTo: giving headers in recovery mode"
        inMainCheckpoints <-
            MaybeT $ nonEmpty <$>
            filterM (GS.isBlockInMainChain . headerHash)
                    (toList validCheckpoints)
        lift $ logDebug $ "getHeadersFromManyTo: got checkpoints in main chain"
        let lowestCheckpoint =
                maximumBy (comparing getEpochOrSlot) inMainCheckpoints
            loadUpCond _ h = h < recoveryHeadersMessage
        up <- lift $ GS.loadHeadersUpWhile lowestCheckpoint loadUpCond
        res <- MaybeT $ pure $ _Wrapped nonEmpty (toNewestFirst $ over _Wrapped (drop 1) up)
        lift $ logDebug $ "getHeadersFromManyTo: loaded non-empty list of headers, returning"
        pure res

-- | Given a starting point hash (we take tip if it's not in storage)
-- it returns not more than 'blkSecurityParam' blocks distributed
-- exponentially base 2 relatively to the depth in the blockchain.
getHeadersOlderExp
    :: forall ssc m.
       (MonadDB m, SscHelpersClass ssc)
    => Maybe HeaderHash -> m (OldestFirst [] HeaderHash)
getHeadersOlderExp upto = do
    tip <- GS.getTip
    let upToReal = fromMaybe tip upto
    -- Using 'blkSecurityParam + 1' because fork can happen on k+1th one.
    allHeaders <-
        toOldestFirst <$> DB.loadHeadersByDepth @ssc (blkSecurityParam + 1) upToReal
    pure $ OldestFirst $
        selectIndices
            (getOldestFirst (map headerHash allHeaders))
            (twoPowers $ length allHeaders)
  where
    -- Powers of 2
    twoPowers n
        | n < 0 = error $ "getHeadersOlderExp#twoPowers called w/" <> show n
    twoPowers 0 = []
    twoPowers 1 = [0]
    twoPowers n = (takeWhile (< (n - 1)) $ 0 : 1 : iterate (* 2) 2) ++ [n - 1]
    -- Effectively do @!i@ for any @i@ from the index list applied to
    -- source list. Index list should be increasing.
    selectIndices :: [a] -> [Int] -> [a]
    selectIndices elems ixs =
        let selGo _ [] _ = []
            selGo [] _ _ = []
            selGo ee@(e:es) ii@(i:is) skipped
                | skipped == i = e : selGo ee is skipped
                | otherwise = selGo es ii $ succ skipped
        in selGo elems ixs 0

-- CSL-396 don't load all the blocks into memory at once
-- | Given @from@ and @to@ headers where @from@ is older (not strict)
-- than @to@, and valid chain in between can be found, headers in
-- range @[from..to]@ will be found.
getHeadersFromToIncl
    :: forall ssc m .
       (MonadDB m, SscHelpersClass ssc)
    => HeaderHash -> HeaderHash -> m (Maybe (OldestFirst NE HeaderHash))
getHeadersFromToIncl older newer = runMaybeT . fmap OldestFirst $ do
    -- oldest and newest blocks do exist
    start <- MaybeT $ DB.getBlockHeader @ssc newer
    end   <- MaybeT $ DB.getBlockHeader @ssc older
    guard $ getEpochOrSlot start >= getEpochOrSlot end
    let lowerBound = getEpochOrSlot end
    if newer == older
    then pure $ one newer
    else loadHeadersDo lowerBound (one newer) $ start ^. prevBlockL
  where
    loadHeadersDo
        :: EpochOrSlot
        -> NonEmpty HeaderHash
        -> HeaderHash
        -> MaybeT m (NonEmpty HeaderHash)
    loadHeadersDo lowerBound hashes nextHash
        | nextHash == genesisHash = mzero
        | nextHash == older = pure $ nextHash <| hashes
        | otherwise = do
            nextHeader <- MaybeT $ (DB.getBlockHeader @ssc) nextHash
            guard $ getEpochOrSlot nextHeader > lowerBound
            -- hashes are being prepended so the oldest hash will be the last
            -- one to be prepended and thus the order is OldestFirst
            loadHeadersDo lowerBound (nextHash <| hashes) (nextHeader ^. prevBlockL)


----------------------------------------------------------------------------
-- Blocks verify/apply/rollback
----------------------------------------------------------------------------

-- -- CHECK: @verifyBlocksLogic
-- -- #txVerifyBlocks
-- -- #sscVerifyBlocks
-- -- #delegationVerifyBlocks
-- -- #usVerifyBlocks
-- | Verify new blocks. If parent of the first block is not our tip,
-- verification fails. This function checks everything from block, including
-- header, transactions, delegation data, SSC data, US data.
verifyBlocksPrefix
    :: forall ssc m.
       WorkMode ssc m
    => OldestFirst NE (Block ssc)
    -> m (Either Text (OldestFirst NE Undo, PollModifier))
verifyBlocksPrefix blocks = runExceptT $ do
    curSlot <- getCurrentSlot
    tipBlk <- DB.getTipBlock @ssc
    when (headerHash tipBlk /= blocks ^. _Wrapped . _neHead . prevBlockL) $
        throwError "the first block isn't based on the tip"
    leaders <-
        lrcActionOnEpochReason
        headEpoch
        (sformat
         ("Block.Logic#verifyBlocksPrefix: there are no leaders for epoch "%build) headEpoch)
        LrcDB.getLeaders
    case blocks ^. _Wrapped . _neHead of
        (Left block) ->
            when (block ^. blockLeaders /= leaders) $
                throwError "Genesis block leaders don't match with LRC-computed"
        _ -> pass
    (bv, bvd) <- UDB.getAdoptedBVFull
    verResToMonadError formatAllErrors $
        Types.verifyBlocks curSlot bvd (Just leaders) (Just bv) blocks
    _ <- withExceptT pretty $ sscVerifyBlocks blocks
    TxpGlobalSettings {..} <- ncTxpGlobalSetttings <$> getNodeContext
    txUndo <- withExceptT pretty $ tgsVerifyBlocks $ map toTxpBlock blocks
    pskUndo <- ExceptT $ delegationVerifyBlocks blocks
    (pModifier, usUndos) <- withExceptT pretty $ usVerifyBlocks blocks
    when (length txUndo /= length pskUndo) $
        throwError "Internal error of verifyBlocksPrefix: lengths of undos don't match"
    pure ( OldestFirst $ neZipWith3 Undo
               (getOldestFirst txUndo)
               (getOldestFirst pskUndo)
               (getOldestFirst usUndos)
         , pModifier)
  where
    headEpoch = blocks ^. _Wrapped . _neHead . epochIndexL

-- [CSL-780] Need something more elegant, at least eliminate copy-paste.
-- Should be done soon™.
toTxpBlock
    :: forall ssc.
       Ssc ssc
    => Block ssc -> TxpBlock
toTxpBlock = bimap convertGenesis convertMain
  where
    convertGenesis :: GenesisBlock ssc -> Some IsGenesisHeader
    convertGenesis = Some . view gbHeader
    convertMain :: MainBlock ssc -> (Some IsMainHeader, TxPayload)
    convertMain blk = (Some $ blk ^. gbHeader, blk ^. gbBody . mbTxPayload)

-- | Applies blocks if they're valid. Takes one boolean flag
-- "rollback". Returns header hash of last applied block (new tip) on
-- success. Failure behaviour depends on "rollback" flag. If it's on,
-- all blocks applied inside this function will be rollbacked, so it
-- will do effectively nothing and return 'Left error'. If it's off,
-- it will try to apply as much blocks as it's possible and return
-- header hash of new tip. It's up to caller to log warning that
-- partial application happened.
verifyAndApplyBlocks
    :: (WorkMode ssc m, SscWorkersClass ssc)
    => Bool -> OldestFirst NE (Block ssc) -> m (Either Text HeaderHash)
verifyAndApplyBlocks rollback =
    reportingFatal version . verifyAndApplyBlocksInternal True rollback

-- See the description for verifyAndApplyBlocks. This method also
-- parameterizes LRC calculation which can be turned on/off with the first
-- flag.
verifyAndApplyBlocksInternal
    :: forall ssc m. (WorkMode ssc m, SscWorkersClass ssc)
    => Bool -> Bool -> OldestFirst NE (Block ssc) -> m (Either Text HeaderHash)
verifyAndApplyBlocksInternal lrc rollback blocks = runExceptT $ do
    tip <- GS.getTip
    let assumedTip = blocks ^. _Wrapped . _neHead . prevBlockL
    when (tip /= assumedTip) $ throwError $
        tipMismatchMsg "verify and apply" tip assumedTip
    rollingVerifyAndApply [] (spanEpoch blocks)
  where
    spanEpoch (OldestFirst (b@(Left _):|xs)) = (OldestFirst $ b:|[], OldestFirst xs)
    spanEpoch x                              = spanTail x
    spanTail = over _1 OldestFirst . over _2 OldestFirst .  -- wrap both results
                spanSafe ((==) `on` view epochIndexL) .      -- do work
                getOldestFirst                               -- unwrap argument
    -- Applies as much blocks from failed prefix as possible. Argument
    -- indicates if at least some progress was done so we should
    -- return tip. Fail otherwise.
    applyAMAP e (OldestFirst []) True                   = throwError e
    applyAMAP _ (OldestFirst []) False                  = GS.getTip
    applyAMAP e (OldestFirst (block:xs)) nothingApplied =
        lift (verifyBlocksPrefix (one block)) >>= \case
            Left e' -> applyAMAP e' (OldestFirst []) nothingApplied
            Right (OldestFirst (undo :| []), pModifier) -> do
                lift $ applyBlocksUnsafe (one (block, undo)) (Just pModifier)
                applyAMAP e (OldestFirst xs) False
            Right _ -> error "verifyAndApplyBlocksInternal: applyAMAP: \
                             \verification of one block produced more than one undo"
    -- Rollbacks and returns an error
    failWithRollback
        :: Text
        -> [NewestFirst NE (Blund ssc)]
        -> ExceptT Text m HeaderHash
    failWithRollback e toRollback = do
        lift $ mapM_ rollbackBlocks toRollback
        throwError e
    -- Calculates LRC if it's needed (no lock)
    calculateLrc epochIx =
        when lrc $ lift $ lrcSingleShotNoLock epochIx
    -- This function tries to apply a new portion of blocks (prefix
    -- and suffix). It also has aggregating parameter blunds which is
    -- collected to rollback blocks if correspondent flag is on. First
    -- list is packs of blunds -- head of this list represents blund
    -- to rollback first. This function also tries to apply as much as
    -- possible if the flag is on.
    rollingVerifyAndApply
        :: [NewestFirst NE (Blund ssc)]
        -> (OldestFirst NE (Block ssc), OldestFirst [] (Block ssc))
        -> ExceptT Text m HeaderHash
    rollingVerifyAndApply blunds (prefix, suffix) = do
        let prefixHead = prefix ^. _Wrapped . _neHead
        when (isLeft prefixHead) $ calculateLrc (prefixHead ^. epochIndexL)
        lift (verifyBlocksPrefix prefix) >>= \case
            Left failure
                | rollback  -> failWithRollback failure blunds
                | otherwise ->
                      applyAMAP failure
                                   (over _Wrapped toList prefix)
                                   (null blunds)
            Right (undos, pModifier) -> do
                let newBlunds = OldestFirst $ getOldestFirst prefix `NE.zip`
                                              getOldestFirst undos
                lift $ applyBlocksUnsafe newBlunds (Just pModifier)
                case getOldestFirst suffix of
                    [] -> GS.getTip
                    (genesis:xs) -> do
                        rollingVerifyAndApply (toNewestFirst newBlunds : blunds) $
                            spanEpoch (OldestFirst (genesis:|xs))

-- | Apply definitely valid sequence of blocks. At this point we must
-- have verified all predicates regarding block (including txs and ssc
-- data checks). We also must have taken lock on block application
-- and ensured that chain is based on our tip. Blocks will be applied
-- per-epoch, calculating lrc when needed if flag is set.
applyBlocks
    :: forall ssc m . (WorkMode ssc m, SscWorkersClass ssc)
    => Bool -> Maybe PollModifier -> OldestFirst NE (Blund ssc) -> m ()
applyBlocks calculateLrc pModifier blunds = do
    when (isLeft prefixHead && calculateLrc) $
        -- Hopefully this lrc check is never triggered -- because
        -- caller most definitely should have computed lrc to verify
        -- the sequence beforehand.
        lrcSingleShotNoLock (prefixHead ^. epochIndexL)
    applyBlocksUnsafe prefix pModifier
    case getOldestFirst suffix of
        []           -> pass
        (genesis:xs) -> applyBlocks calculateLrc pModifier (OldestFirst (genesis:|xs))
  where
    prefixHead = prefix ^. _Wrapped . _neHead . _1
    (prefix, suffix) = spanEpoch blunds
    -- this version is different from one in verifyAndApply subtly,
    -- but they can be merged with some struggle.
    spanEpoch (OldestFirst (b@((Left _),_):|xs)) = (OldestFirst $ b:|[], OldestFirst xs)
    spanEpoch x                                  = spanTail x
    spanTail = over _1 OldestFirst . over _2 OldestFirst .
               spanSafe ((==) `on` view (_1 . epochIndexL)) .
               getOldestFirst

-- | Rollbacks blocks. Head must be the current tip.
rollbackBlocks
    :: (WorkMode ssc m)
    => NewestFirst NE (Blund ssc) -> m (Maybe Text)
rollbackBlocks blunds = do
    tip <- GS.getTip
    let firstToRollback = blunds ^. _Wrapped . _neHead . _1 . headerHashG
    if tip /= firstToRollback
    then pure $ Just $ tipMismatchMsg "rollback" tip firstToRollback
    else rollbackBlocksUnsafe blunds $> Nothing

-- | Rollbacks some blocks and then applies some blocks.
applyWithRollback
    :: (WorkMode ssc m, SscWorkersClass ssc)
    => NewestFirst NE (Blund ssc)  -- ^ Blocks to rollbck
    -> OldestFirst NE (Block ssc)  -- ^ Blocks to apply
    -> m (Either Text HeaderHash)
applyWithRollback toRollback toApply = reportingFatal version $ runExceptT $ do
    tip <- GS.getTip
    when (tip /= newestToRollback) $ do
        throwError (tipMismatchMsg "rollback in 'apply with rollback'" tip newestToRollback)
    lift $ rollbackBlocksUnsafe toRollback
    tipAfterRollback <- GS.getTip
    when (tipAfterRollback /= expectedTipApply) $ do
        applyBack
        throwError (tipMismatchMsg "apply in 'apply with rollback'" tip newestToRollback)
    lift (verifyAndApplyBlocks True toApply) >>= \case
        -- We didn't succeed to apply blocks, so will apply
        -- rollbacked back.
        Left err -> do
            applyBack
            throwError err
        Right tipHash  -> pure tipHash
  where
    reApply = toOldestFirst toRollback
    applyBack = lift $ applyBlocks True Nothing reApply
    expectedTipApply = toApply ^. _Wrapped . _neHead . prevBlockL
    newestToRollback = toRollback ^. _Wrapped . _neHead . _1 . headerHashG


----------------------------------------------------------------------------
-- GenesisBlock creation
----------------------------------------------------------------------------

-- | Create genesis block if necessary.
--
-- We create genesis block for current epoch when head of currently
-- known best chain is MainBlock corresponding to one of last
-- `slotSecurityParam` slots of (i - 1)-th epoch. Main check is that
-- epoch is `(last stored epoch + 1)`, but we also don't want to
-- create genesis block on top of blocks from previous epoch which are
-- not from last slotSecurityParam slots, because it's practically
-- impossible for them to be valid.
-- [CSL-481] We can do consider doing it though.
createGenesisBlock
    :: forall ssc m.
       WorkMode ssc m
    => EpochIndex -> m (Maybe (GenesisBlock ssc))
createGenesisBlock epoch = reportingFatal version $ do
    leadersOrErr <-
        try $
        lrcActionOnEpochReason epoch "there are no leaders" LrcDB.getLeaders
    case leadersOrErr of
        Left UnknownBlocksForLrc ->
            Nothing <$ logInfo "createGenesisBlock: not enough blocks for LRC"
        Left err -> throwM err
        Right leaders -> withBlkSemaphore (createGenesisBlockDo epoch leaders)

shouldCreateGenesisBlock :: EpochIndex -> EpochOrSlot -> Bool
-- Genesis block for 0-th epoch is hardcoded.
shouldCreateGenesisBlock 0 _ = False
shouldCreateGenesisBlock epoch headEpochOrSlot =
    doCheck $ epochOrSlot (`SlotId` 0) identity headEpochOrSlot
  where
    doCheck SlotId {..} =
        siEpoch == epoch - 1 && siSlot >= epochSlots - slotSecurityParam

createGenesisBlockDo
    :: forall ssc m.
       WorkMode ssc m
    => EpochIndex
    -> SlotLeaders
    -> HeaderHash
    -> m (Maybe (GenesisBlock ssc), HeaderHash)
createGenesisBlockDo epoch leaders tip = do
    let noHeaderMsg =
            "There is no header is DB corresponding to tip from semaphore"
    tipHeader <- maybeThrow (DBMalformed noHeaderMsg) =<< DB.getBlockHeader tip
    logDebug $ sformat msgTryingFmt epoch tipHeader
    createGenesisBlockFinally tipHeader
  where
    createGenesisBlockFinally tipHeader
        | shouldCreateGenesisBlock epoch (getEpochOrSlot tipHeader) = do
            let blk = mkGenesisBlock (Just tipHeader) epoch leaders
            let newTip = headerHash blk
            runExceptT (usVerifyBlocks (one (Left blk))) >>= \case
                Left err -> reportFatalError $ pretty err
                Right (pModifier, usUndos) -> do
                    let undo = def {undoUS = usUndos ^. _Wrapped . _neHead}
                    applyBlocksUnsafe (one (Left blk, undo)) (Just pModifier) $>
                        (Just blk, newTip)
        | otherwise = (Nothing, tip) <$ logShouldNot
    logShouldNot =
        logDebug
            "After we took lock for genesis block creation, we noticed that we shouldn't create it"
    msgTryingFmt =
        "We are trying to create genesis block for " %ords %
        " epoch, our tip header is\n" %build

----------------------------------------------------------------------------
-- MainBlock creation
----------------------------------------------------------------------------

-- | Create a new main block on top of best chain if possible.
-- Block can be created if:
-- • we know genesis block for epoch from given SlotId
-- • last known block is not more than 'slotSecurityParam' blocks away from
-- given SlotId
createMainBlock
    :: forall ssc m.
       (WorkMode ssc m)
    => SlotId
    -> Maybe ProxySKEither
    -> m (Either Text (MainBlock ssc))
createMainBlock sId pSk =
    reportingFatal version $ withBlkSemaphore createMainBlockDo
  where
    msgFmt = "We are trying to create main block, our tip header is\n"%build
    createMainBlockDo tip = do
        tipHeader <- DB.getTipBlockHeader
        logInfo $ sformat msgFmt tipHeader
        canWrtUs <- usCanCreateBlock
        case (canCreateBlock sId tipHeader, canWrtUs) of
            (_, False) ->
                return (Left "this software can't create block", tip)
            (Nothing, True)  -> convertRes tip <$>
                runExceptT (createMainBlockFinish sId pSk tipHeader)
            (Just err, True) -> return (Left err, tip)
    convertRes oldTip (Left e) = (Left e, oldTip)
    convertRes _ (Right blk)   = (Right blk, headerHash blk)

canCreateBlock :: SlotId -> BlockHeader ssc -> Maybe Text
canCreateBlock sId tipHeader
    | sId > maxSlotId = Just "slot id is too big, we don't know recent block"
    | (EpochOrSlot $ Right sId) < headSlot =
        Just "slot id is not bigger than one from last known block"
    | otherwise = Nothing
  where
    headSlot = getEpochOrSlot tipHeader
    addSafe si =
        si {siSlot = min (epochSlots - 1) (siSlot si + slotSecurityParam)}
    maxSlotId = addSafe $ epochOrSlot (`SlotId` 0) identity headSlot

-- Here we assume that blkSemaphore has been taken.
createMainBlockFinish
    :: forall ssc m.
       (WorkMode ssc m)
    => SlotId
    -> Maybe ProxySKEither
    -> BlockHeader ssc
    -> ExceptT Text m (MainBlock ssc)
createMainBlockFinish slotId pSk prevHeader = do
    (localTxs, txUndo) <- getLocalTxsNUndo
    sscData <- sscGetLocalPayload @ssc slotId
    usPayload <- note onNoUS =<< lift (usPreparePayload slotId)
    (localPSKs, pskUndo) <- lift getProxyMempool
    let convertTx (txId, (tx, _, _)) = WithHash tx txId
    sortedTxs <- maybe onBrokenTopo pure $ topsortTxs convertTx localTxs
    sk <- npSecretKey . ncNodeParams <$> getNodeContext
    -- for now let's be cautious and not generate blocks that are larger than
    -- maxBlockSize/4
    sizeLimit <- fromIntegral . toBytes . (`div` 4) <$> UDB.getMaxBlockSize
    blk <- createMainBlockPure sizeLimit prevHeader sortedTxs pSk
                  slotId localPSKs sscData usPayload sk
    let prependToUndo undos tx =
            fromMaybe (error "Undo for tx not found")
                      (HM.lookup (fst tx) txUndo) : undos
    lift $ inAssertMode $ verifyBlocksPrefix (one (Right blk)) >>= \case
        Left err ->
            assertionFailed $ sformat ("We've created bad block: "%stext) err
        Right _ -> pass
    (pModifier,verUndo) <- runExceptT (usVerifyBlocks (one (Right blk))) >>= \case
        Left _ -> throwError "Couldn't get pModifier while creating MainBlock"
        Right o -> pure o
    let blockUndo = Undo (reverse $ foldl' prependToUndo [] localTxs)
                         pskUndo
                         (verUndo ^. _Wrapped . _neHead)
    !() <- (blockUndo `deepseq` blk) `deepseq` pure ()
    logDebug "Created main block/undos, applying"
    lift $ blk <$ applyBlocksUnsafe (one (Right blk, blockUndo)) (Just pModifier)
  where
    onBrokenTopo = throwError "Topology of local transactions is broken!"
    onNoUS = "can't obtain US payload to create block"

createMainBlockPure
    :: (MonadError Text m, SscHelpersClass ssc)
    => Word64                   -- ^ Block size limit (TODO: imprecise)
    -> BlockHeader ssc
    -> [(TxId, TxAux)]
    -> Maybe ProxySKEither
    -> SlotId
    -> [ProxySKHeavy]
    -> SscPayload ssc
    -> UpdatePayload
    -> SecretKey
    -> m (MainBlock ssc)
createMainBlockPure limit prevHeader txs pSk sId psks sscData usPayload sk =
    flip evalStateT limit $ do
        -- account for block header and serialization overhead, etc; also
        -- include all SSC data because a) deciding is hard and b) we don't
        -- yet have a way to strip generic SSC data
        let musthaveBody = Types.MainBody
                (fromMaybe (error "createMainBlockPure: impossible") $ mkTxPayload mempty)
                sscData [] def
        musthaveBlock <-
            either throwError pure $
            mkMainBlock (Just prevHeader) sId sk pSk musthaveBody extraH extraB
        count musthaveBlock
        -- include delegation certificates and US payload
        let prioritizeUS = even (flattenSlotId sId)
        (psks', usPayload') <-
            if prioritizeUS then do
                usPayload' <- includeUSPayload
                psks' <- takeSome psks
                return (psks', usPayload')
            else do
                psks' <- takeSome psks
                usPayload' <- includeUSPayload
                return (psks', usPayload')
        -- include transactions
        txs' <- takeSome (map snd txs)
        -- return the resulting block
        txPayload <- either throwError pure $ mkTxPayload txs'
        let body = Types.MainBody txPayload sscData psks' usPayload'
        maybe (error "Coudln't create block") return $
              mkMainBlock (Just prevHeader) sId sk pSk body extraH extraB
  where
    count x = identity -= fromIntegral (length (Bi.encode x))
    -- take from a list until the limit is exhausted or the list ends
    takeSome lst = do
        let go lim [] = (lim, [])
            go lim (x:xs) =
                let len = fromIntegral $ length (Bi.encode x)
                in if len > lim
                     then (lim, [])
                     else over _2 (x:) $ go (lim - len) xs
        (lim', pref) <- go <$> use identity <*> pure lst
        identity .= lim'
        return pref
    -- include UpdatePayload if we have space for it (not very precise
    -- because we have already counted empty payload but whatever)
    includeUSPayload = do
        lim <- use identity
        let len = fromIntegral $ length (Bi.encode usPayload)
        if len <= lim
            then (identity -= len) >> return usPayload
            else return def
    -- other stuff
    extraB = MainExtraBodyData (mkAttributes ())
    extraH =
        MainExtraHeaderData
            lastKnownBlockVersion
            curSoftwareVersion
            (mkAttributes ())<|MERGE_RESOLUTION|>--- conflicted
+++ resolved
@@ -99,17 +99,10 @@
 import           Pos.Update.Logic           (usCanCreateBlock, usPreparePayload,
                                              usVerifyBlocks)
 import           Pos.Update.Poll            (PollModifier)
-<<<<<<< HEAD
-import           Pos.Util                   (NE, NewestFirst (..), OldestFirst (..),
-                                             Some (Some), inAssertMode, maybeThrow,
-                                             neZipWith3, spanSafe, toNewestFirst,
-                                             toOldestFirst, _neHead, _neLast)
-=======
-import           Pos.Util                   (inAssertMode, maybeThrow, neZipWith3,
-                                             spanSafe, _neHead, _neLast)
+import           Pos.Util                   (Some (Some), inAssertMode, maybeThrow,
+                                             neZipWith3, spanSafe, _neHead, _neLast)
 import           Pos.Util.Chrono            (NE, NewestFirst (..), OldestFirst (..),
                                              toNewestFirst, toOldestFirst)
->>>>>>> 87b93241
 import           Pos.WorkMode               (WorkMode)
 
 ----------------------------------------------------------------------------
