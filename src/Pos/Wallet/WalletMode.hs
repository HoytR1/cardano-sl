{-# LANGUAGE CPP                 #-}
{-# LANGUAGE InstanceSigs        #-}
{-# LANGUAGE ScopedTypeVariables #-}
{-# LANGUAGE TypeFamilies        #-}

-- | 'WalletMode' constraint. Like `WorkMode`, but for wallet.

module Pos.Wallet.WalletMode
       ( MonadBalances (..)
       , MonadTxHistory (..)
       , MonadBlockchainInfo (..)
       , MonadUpdates (..)
       , RawWalletMode(..)
       , WalletMode
       , WalletRealMode
       , WalletStaticPeersMode

       -- * Monadic redirect
       , BalancesWalletRedirect
       , runBalancesWalletRedirect
       , TxHistoryWalletRedirect
       , runTxHistoryWalletRedirect
       , BlockchainInfoNotImplemented
       , runBlockchainInfoNotImplemented
       , BlockchainInfoRedirect
       , runBlockchainInfoRedirect
       , UpdatesNotImplemented
       , runUpdatesNotImplemented
       , UpdatesRedirect
       , runUpdatesRedirect
       ) where

import           Universum

<<<<<<< HEAD
import           Control.Concurrent.STM       (tryReadTMVar)
import           Control.Monad.Trans          (MonadTrans)
import           Control.Monad.Trans.Identity (IdentityT (..))
import           Control.Monad.Trans.Maybe    (MaybeT (..))
import           Control.Monad.Trans.Resource (MonadResource, ResourceT)
import           Data.Coerce                  (coerce)
import           Data.Tagged                  (Tagged (..))
import           Data.Time.Units              (Millisecond)
=======
import           Control.Concurrent.STM         (tryReadTMVar)
import           Control.Monad.Fix
import           Control.Monad.Trans            (MonadTrans)
import           Control.Monad.Trans.Identity   (IdentityT (..))
import qualified Control.Monad.Trans.Lift.Local as Lift
import           Control.Monad.Trans.Maybe      (MaybeT (..))
import           Data.Coerce                    (coerce)
import           Data.Tagged                    (Tagged (..))
import           Data.Time.Units                (Millisecond)
>>>>>>> 71de8d57
import qualified Ether
import           Mockable                       (ChannelT, Counter, Distribution, Gauge,
                                                 MFunctor' (..), Mockable (..),
                                                 Production, Promise, SharedAtomicT,
                                                 SharedExclusiveT, ThreadId)
import           Pos.Reporting.MemState         (ReportingContext)
import           System.Wlog                    (CanLog, HasLoggerName, LoggerNameBox,
                                                 WithLogger)

import           Pos.Block.BListener            (BListenerStub, MonadBListener)
import           Pos.Block.Core                 (Block, BlockHeader)
import           Pos.Client.Txp.Balances        (MonadBalances (..), getBalanceFromUtxo)
import           Pos.Client.Txp.History         (MonadTxHistory (..), deriveAddrHistory)
import           Pos.Communication              (TxMode)
import           Pos.Communication.PeerState    (PeerStateCtx, PeerStateRedirect,
                                                 PeerStateTag, WithPeerState)
import           Pos.Constants                  (blkSecurityParam)
import qualified Pos.Context                    as PC
import           Pos.Core                       (ChainDifficulty, HeaderHash, difficultyL,
                                                 flattenEpochOrSlot, flattenSlotId)
import           Pos.DB                         (DBPureRedirect, MonadBlockDBGeneric (..),
                                                 MonadDBRead, MonadGState, MonadRealDB,
                                                 NodeDBs)
import           Pos.DB.Block                   (BlockDBRedirect, MonadBlockDB)
import           Pos.DB.DB                      (getTipHeader)
import           Pos.Discovery                  (DiscoveryConstT, DiscoveryKademliaT,
                                                 MonadDiscovery)
import           Pos.Shutdown                   (MonadShutdownMem, triggerShutdown)
import           Pos.Slotting                   (MonadSlots (..),
                                                 getLastKnownSlotDuration)
import           Pos.Ssc.Class                  (Ssc)
import           Pos.Txp                        (filterUtxoByAddrs, runUtxoStateT)
import           Pos.Update                     (ConfirmedProposalState (..))
import           Pos.Update.Context             (UpdateContext (ucUpdateSemaphore))
import           Pos.Util.Util                  (PowerLift (..))
import           Pos.Wallet.KeyStorage          (KeyData, MonadKeys)
import qualified Pos.Wallet.State               as WS
import           Pos.Wallet.State.Acidic        (WalletState)
import           Pos.Wallet.State.Core          (GStateCoreWalletRedirect)

data BalancesWalletRedirectTag

type BalancesWalletRedirect =
    Ether.TaggedTrans BalancesWalletRedirectTag IdentityT

runBalancesWalletRedirect :: BalancesWalletRedirect m a -> m a
runBalancesWalletRedirect = coerce

instance
    (MonadIO m, t ~ IdentityT, Ether.MonadReader' WS.WalletState m) =>
        MonadBalances (Ether.TaggedTrans BalancesWalletRedirectTag t m)
  where
    getOwnUtxos addrs = filterUtxoByAddrs addrs <$> WS.getUtxo
    getBalance = getBalanceFromUtxo

-- | Get tx history for Address
data TxHistoryWalletRedirectTag

type TxHistoryWalletRedirect =
    Ether.TaggedTrans TxHistoryWalletRedirectTag IdentityT

runTxHistoryWalletRedirect :: TxHistoryWalletRedirect m a -> m a
runTxHistoryWalletRedirect = coerce

instance
    ( MonadIO m
    , t ~ IdentityT
    , Ether.MonadReader' WS.WalletState m
    ) => MonadTxHistory (Ether.TaggedTrans TxHistoryWalletRedirectTag t m)
  where
    getTxHistory = Tagged $ \addrs _ -> do
        chain <- WS.getBestChain
        utxo <- WS.getOldestUtxo
        _ <- fmap (fst . fromMaybe (error "deriveAddrHistory: Nothing")) $
            runMaybeT $ flip runUtxoStateT utxo $
            deriveAddrHistory addrs chain
        pure $ error "getTxHistory is not implemented for light wallet"
    saveTx _ = pure ()

class Monad m => MonadBlockchainInfo m where
    networkChainDifficulty :: m (Maybe ChainDifficulty)
    localChainDifficulty :: m ChainDifficulty
    blockchainSlotDuration :: m Millisecond
    connectedPeers :: m Word

    default networkChainDifficulty
        :: (MonadTrans t, MonadBlockchainInfo m', t m' ~ m) => m (Maybe ChainDifficulty)
    networkChainDifficulty = lift networkChainDifficulty

    default localChainDifficulty
        :: (MonadTrans t, MonadBlockchainInfo m', t m' ~ m) => m ChainDifficulty
    localChainDifficulty = lift localChainDifficulty

    default blockchainSlotDuration
        :: (MonadTrans t, MonadBlockchainInfo m', t m' ~ m) => m Millisecond
    blockchainSlotDuration = lift blockchainSlotDuration

    default connectedPeers
        :: (MonadTrans t, MonadBlockchainInfo m', t m' ~ m) => m Word
    connectedPeers = lift connectedPeers

instance {-# OVERLAPPABLE #-}
    (MonadBlockchainInfo m, MonadTrans t, Monad (t m)) =>
        MonadBlockchainInfo (t m)

downloadHeader
    :: (Ssc ssc, MonadIO m, PC.MonadProgressHeader ssc m)
    => m (Maybe (BlockHeader ssc))
downloadHeader = do
    atomically . tryReadTMVar =<< Ether.ask @PC.ProgressHeaderTag

-- | Stub instance for lite-wallet
data BlockchainInfoNotImplementedTag

type BlockchainInfoNotImplemented =
    Ether.TaggedTrans BlockchainInfoNotImplementedTag IdentityT

runBlockchainInfoNotImplemented :: BlockchainInfoNotImplemented m a -> m a
runBlockchainInfoNotImplemented = coerce

instance
    (t ~ IdentityT, Monad m) =>
        MonadBlockchainInfo (Ether.TaggedTrans BlockchainInfoNotImplementedTag t m)
  where
    networkChainDifficulty = error "notImplemented"
    localChainDifficulty = error "notImplemented"
    blockchainSlotDuration = error "notImplemented"
    connectedPeers = error "notImplemented"


data BlockchainInfoRedirectTag

type BlockchainInfoRedirect =
    Ether.TaggedTrans BlockchainInfoRedirectTag IdentityT

runBlockchainInfoRedirect :: BlockchainInfoRedirect m a -> m a
runBlockchainInfoRedirect = coerce

getLastKnownHeader
  :: (PC.MonadLastKnownHeader ssc m, MonadIO m)
  => m (Maybe (BlockHeader ssc))
getLastKnownHeader =
    atomically . readTVar =<< Ether.ask @PC.LastKnownHeaderTag

-- | Instance for full-node's ContextHolder
instance
    ( MonadBlockDB ssc m
    , t ~ IdentityT
    , PC.MonadLastKnownHeader ssc m
    , PC.MonadProgressHeader ssc m
    , Ether.MonadReader' PC.ConnectedPeers m
    , MonadIO m
    , MonadRealDB m
    , MonadSlots m
    ) => MonadBlockchainInfo (Ether.TaggedTrans BlockchainInfoRedirectTag t m)
  where
    networkChainDifficulty = getLastKnownHeader >>= \case
        Just lh -> do
            thDiff <- view difficultyL <$> getTipHeader @(Block ssc)
            let lhDiff = lh ^. difficultyL
            return . Just $ max thDiff lhDiff
        Nothing -> runMaybeT $ do
            cSlot <- flattenSlotId <$> MaybeT getCurrentSlot
            th <- lift (getTipHeader @(Block ssc))
            let hSlot = flattenEpochOrSlot th
            when (hSlot <= cSlot - blkSecurityParam) $
                fail "Local tip is outdated"
            return $ th ^. difficultyL

    localChainDifficulty = downloadHeader >>= \case
        Just dh -> return $ dh ^. difficultyL
        Nothing -> view difficultyL <$> getTipHeader @(Block ssc)

    connectedPeers = fromIntegral . length <$> do
        PC.ConnectedPeers cp <- Ether.ask'
        atomically (readTVar cp)

    blockchainSlotDuration = getLastKnownSlotDuration

-- | Abstraction over getting update proposals
class Monad m => MonadUpdates m where
    waitForUpdate :: m ConfirmedProposalState
    applyLastUpdate :: m ()

    default waitForUpdate :: (MonadTrans t, MonadUpdates m', t m' ~ m)
                          => m ConfirmedProposalState
    waitForUpdate = lift waitForUpdate

    default applyLastUpdate :: (MonadTrans t, MonadUpdates m', t m' ~ m)
                            => m ()
    applyLastUpdate = lift applyLastUpdate

instance {-# OVERLAPPABLE #-}
    (MonadUpdates m, MonadTrans t, Monad (t m)) =>
        MonadUpdates (t m)

-- | Dummy instance for lite-wallet
data UpdatesNotImplementedTag

type UpdatesNotImplemented =
    Ether.TaggedTrans UpdatesNotImplementedTag IdentityT

runUpdatesNotImplemented :: UpdatesNotImplemented m a -> m a
runUpdatesNotImplemented = coerce

instance
    ( t ~ IdentityT
    , MonadIO m
    ) => MonadUpdates (Ether.TaggedTrans UpdatesNotImplementedTag t m)
  where
    waitForUpdate = error "notImplemented"
    applyLastUpdate = pure ()

data UpdatesRedirectTag

type UpdatesRedirect = Ether.TaggedTrans UpdatesRedirectTag IdentityT

runUpdatesRedirect :: UpdatesRedirect m a -> m a
runUpdatesRedirect = coerce

-- | Instance for full node
instance
    ( MonadIO m
    , WithLogger m
    , t ~ IdentityT
    , MonadShutdownMem m
    , Ether.MonadReader' UpdateContext m
    ) => MonadUpdates (Ether.TaggedTrans UpdatesRedirectTag t m)
  where
    waitForUpdate = takeMVar =<< Ether.asks' ucUpdateSemaphore
    applyLastUpdate = triggerShutdown

---------------------------------------------------------------
-- Composite restrictions
---------------------------------------------------------------

type WalletMode m
    = ( TxMode m
      , MonadKeys m
      , MonadBlockchainInfo m
      , MonadUpdates m
      , WithPeerState m
      , MonadDiscovery m
      , MonadResource m
      )

---------------------------------------------------------------
-- Implementations of 'WalletMode'
---------------------------------------------------------------

type RawWalletMode' =
    BListenerStub (
    BlockchainInfoNotImplemented (
    UpdatesNotImplemented (
    PeerStateRedirect (
    GStateCoreWalletRedirect (
    BalancesWalletRedirect (
    TxHistoryWalletRedirect (
    BlockDBRedirect (
    DBPureRedirect (
    Ether.ReadersT
        ( Tagged PeerStateTag (PeerStateCtx Production)
        , Tagged KeyData KeyData
        , Tagged WalletState WalletState
        , Tagged ReportingContext ReportingContext
        ) (
    LoggerNameBox (
    ResourceT (
    Production
    ))))))))))))

newtype RawWalletMode a = RawWalletMode (RawWalletMode' a)
  deriving
    ( Functor
    , Applicative
    , Monad
    , MonadIO
    , MonadThrow
    , MonadCatch
    , MonadMask
    , MonadFix
    )
type instance ThreadId (RawWalletMode) = ThreadId Production
type instance Promise (RawWalletMode) = Promise Production
type instance SharedAtomicT (RawWalletMode) = SharedAtomicT Production
type instance SharedExclusiveT (RawWalletMode) = SharedExclusiveT Production
type instance Gauge (RawWalletMode) = Gauge Production
type instance ChannelT (RawWalletMode) = ChannelT Production
type instance Distribution (RawWalletMode) = Distribution Production
type instance Counter (RawWalletMode) = Counter Production

deriving instance CanLog (RawWalletMode)
deriving instance HasLoggerName (RawWalletMode)
--deriving instance MonadSlotsData (RawWalletMode)
--deriving instance MonadSlots (RawWalletMode)
deriving instance MonadGState (RawWalletMode)
deriving instance Ether.MonadReader' NodeDBs Production => MonadDBRead (RawWalletMode)
deriving instance MonadBListener (RawWalletMode)
deriving instance MonadUpdates (RawWalletMode)
deriving instance MonadBlockchainInfo (RawWalletMode)
deriving instance MonadBalances (RawWalletMode)
deriving instance MonadTxHistory (RawWalletMode)
deriving instance WithPeerState (RawWalletMode)

instance PowerLift m (RawWalletMode') => PowerLift m (RawWalletMode) where
  powerLift = RawWalletMode . powerLift

instance
    ( Ether.MonadReader' NodeDBs Production
    , MonadBlockDBGeneric header blk undo (RawWalletMode') ) =>
    MonadBlockDBGeneric header blk undo (RawWalletMode) where
    dbGetHeader = (coerce :: (HeaderHash -> RawWalletMode' (Maybe header)) ->
                             (HeaderHash -> RawWalletMode (Maybe header)))
                  (dbGetHeader @header @blk @undo)
    dbGetBlock = (coerce :: (HeaderHash -> RawWalletMode' (Maybe blk)) ->
                            (HeaderHash -> RawWalletMode (Maybe blk)))
                 (dbGetBlock @header @blk @undo)
    dbGetUndo = (coerce :: (HeaderHash -> RawWalletMode' (Maybe undo)) ->
                           (HeaderHash -> RawWalletMode (Maybe undo)))
                 (dbGetUndo @header @blk @undo)

instance
    ( Mockable d (RawWalletMode')
    , MFunctor' d (RawWalletMode) (RawWalletMode')
    )
    => Mockable d (RawWalletMode) where
    liftMockable dmt = RawWalletMode $ liftMockable $ hoist' (\(RawWalletMode m) -> m) dmt

instance
    Ether.MonadReader tag r (RawWalletMode') =>
    Ether.MonadReader tag r (RawWalletMode)
  where
    ask =
        (coerce :: RawWalletMode' r -> RawWalletMode r)
        (Ether.ask @tag)
    local =
        (coerce :: forall a .
            Lift.Local r (RawWalletMode') a ->
            Lift.Local r (RawWalletMode) a)
        (Ether.local @tag)
    reader =
        (coerce :: forall a .
            ((r -> a) -> RawWalletMode' a) ->
            ((r -> a) -> RawWalletMode a))
        (Ether.reader @tag)

type WalletRealMode = DiscoveryKademliaT RawWalletMode

type WalletStaticPeersMode = DiscoveryConstT RawWalletMode<|MERGE_RESOLUTION|>--- conflicted
+++ resolved
@@ -32,26 +32,19 @@
 
 import           Universum
 
-<<<<<<< HEAD
-import           Control.Concurrent.STM       (tryReadTMVar)
-import           Control.Monad.Trans          (MonadTrans)
-import           Control.Monad.Trans.Identity (IdentityT (..))
-import           Control.Monad.Trans.Maybe    (MaybeT (..))
-import           Control.Monad.Trans.Resource (MonadResource, ResourceT)
-import           Data.Coerce                  (coerce)
-import           Data.Tagged                  (Tagged (..))
-import           Data.Time.Units              (Millisecond)
-=======
+
 import           Control.Concurrent.STM         (tryReadTMVar)
+import           Control.Monad.Base             (MonadBase)
 import           Control.Monad.Fix
+import           Control.Monad.Morph            (hoist)
 import           Control.Monad.Trans            (MonadTrans)
 import           Control.Monad.Trans.Identity   (IdentityT (..))
 import qualified Control.Monad.Trans.Lift.Local as Lift
 import           Control.Monad.Trans.Maybe      (MaybeT (..))
+import           Control.Monad.Trans.Resource   (MonadResource, ResourceT)
 import           Data.Coerce                    (coerce)
 import           Data.Tagged                    (Tagged (..))
 import           Data.Time.Units                (Millisecond)
->>>>>>> 71de8d57
 import qualified Ether
 import           Mockable                       (ChannelT, Counter, Distribution, Gauge,
                                                  MFunctor' (..), Mockable (..),
@@ -73,8 +66,8 @@
 import           Pos.Core                       (ChainDifficulty, HeaderHash, difficultyL,
                                                  flattenEpochOrSlot, flattenSlotId)
 import           Pos.DB                         (DBPureRedirect, MonadBlockDBGeneric (..),
-                                                 MonadDBRead, MonadGState, MonadRealDB,
-                                                 NodeDBs)
+                                                 MonadDBRead (..), MonadGState,
+                                                 MonadRealDB, NodeDBs)
 import           Pos.DB.Block                   (BlockDBRedirect, MonadBlockDB)
 import           Pos.DB.DB                      (getTipHeader)
 import           Pos.Discovery                  (DiscoveryConstT, DiscoveryKademliaT,
@@ -329,6 +322,7 @@
     , Applicative
     , Monad
     , MonadIO
+    , MonadBase IO
     , MonadThrow
     , MonadCatch
     , MonadMask
@@ -348,13 +342,16 @@
 --deriving instance MonadSlotsData (RawWalletMode)
 --deriving instance MonadSlots (RawWalletMode)
 deriving instance MonadGState (RawWalletMode)
-deriving instance Ether.MonadReader' NodeDBs Production => MonadDBRead (RawWalletMode)
+instance Ether.MonadReader' NodeDBs Production => MonadDBRead (RawWalletMode) where
+    dbGet a b = RawWalletMode $ dbGet a b
+    dbIterSource t p = hoist RawWalletMode $ dbIterSource t p
 deriving instance MonadBListener (RawWalletMode)
 deriving instance MonadUpdates (RawWalletMode)
 deriving instance MonadBlockchainInfo (RawWalletMode)
 deriving instance MonadBalances (RawWalletMode)
 deriving instance MonadTxHistory (RawWalletMode)
 deriving instance WithPeerState (RawWalletMode)
+deriving instance MonadResource (RawWalletMode)
 
 instance PowerLift m (RawWalletMode') => PowerLift m (RawWalletMode) where
   powerLift = RawWalletMode . powerLift
