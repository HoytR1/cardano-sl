--- conflicted
+++ resolved
@@ -209,17 +209,13 @@
 removeWallet :: WebWalletModeDB ctx m => CId Wal -> m ()
 removeWallet = updateDisk . A.RemoveWallet
 
-<<<<<<< HEAD
+removeTxMetas :: WebWalletModeDB ctx m => CId Wal -> m ()
+removeTxMetas = updateDisk . A.RemoveTxMetas
+
+removeHistoryCache :: WebWalletModeDB ctx m => CId Wal -> m ()
+removeHistoryCache = updateDisk . A.RemoveHistoryCache
+
 removeAccount :: WebWalletModeDB ctx m => AccountId -> m ()
-=======
-removeTxMetas :: WebWalletModeDB m => CId Wal -> m ()
-removeTxMetas = updateDisk . A.RemoveTxMetas
-
-removeHistoryCache :: WebWalletModeDB m => CId Wal -> m ()
-removeHistoryCache = updateDisk . A.RemoveHistoryCache
-
-removeAccount :: WebWalletModeDB m => AccountId -> m ()
->>>>>>> d714eb34
 removeAccount = updateDisk . A.RemoveAccount
 
 removeWAddress :: WebWalletModeDB ctx m => CWAddressMeta -> m ()
