--- conflicted
+++ resolved
@@ -36,34 +36,11 @@
 
 import           Universum
 
-<<<<<<< HEAD
-import           Control.Lens           (uses, (%=))
-import qualified Data.HashMap.Strict    as HM
-import qualified Data.HashSet           as HS
-import qualified Database.RocksDB       as Rocks
-import           Formatting             (build, sformat, (%))
-
-import           Pos.Binary.Class       (encode)
-import           Pos.Crypto             (PublicKey, pskDelegatePk, pskIssuerPk,
-                                         verifyProxySecretKey)
-import           Pos.DB                 (DBError (DBMalformed))
-import           Pos.DB.Class           (MonadDB, MonadDBPure)
-import           Pos.DB.Functions       (RocksBatchOp (..), encodeWithKeyPrefix)
-import           Pos.DB.GState.Common   (gsGetBi)
-import           Pos.DB.Iterator        (DBIteratorClass (..), DBnIterator,
-                                         DBnMapIterator, IterType, runDBnIterator,
-                                         runDBnMapIterator)
-import           Pos.DB.Types           (NodeDBs (_gStateDB))
-import           Pos.Delegation.Helpers (isRevokePsk)
-import           Pos.Delegation.Types   (DlgMemPool)
-import           Pos.Types              (ProxySKHeavy, StakeholderId, addressHash)
-import           Pos.Util.Iterator      (nextItem)
-=======
 import qualified Data.HashMap.Strict       as HM
 import qualified Data.HashSet              as HS
 import qualified Database.RocksDB          as Rocks
 
-import           Pos.Binary.Class          (encodeStrict)
+import           Pos.Binary.Class          (encode)
 import           Pos.Crypto                (PublicKey, pskIssuerPk, verifyProxySecretKey)
 import           Pos.DB                    (RocksBatchOp (..), encodeWithKeyPrefix)
 import           Pos.DB.Class              (MonadDBRead, MonadRealDB)
@@ -76,7 +53,6 @@
 import           Pos.Delegation.Helpers    (isRevokePsk)
 import           Pos.Types                 (ProxySKHeavy, StakeholderId, addressHash)
 import           Pos.Util.Iterator         (nextItem)
->>>>>>> 69e89614
 
 ----------------------------------------------------------------------------
 -- Getters/direct accessors
