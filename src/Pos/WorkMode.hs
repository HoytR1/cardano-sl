--- conflicted
+++ resolved
@@ -35,14 +35,7 @@
 import           Pos.DB.Holder               (DBHolder)
 import           Pos.DB.Limits               (MonadDBLimits)
 import           Pos.Delegation.Class        (MonadDelegation)
-<<<<<<< HEAD
 import           Pos.Delegation.Holder       (DelegationT)
-import           Pos.DHT.MemState            (MonadDhtMem)
-import           Pos.DHT.Model               (MonadDHT)
-import           Pos.DHT.Real                (KademliaDHT, WithKademliaDHTInstance)
-=======
-import           Pos.Delegation.Holder       (DelegationT (..))
->>>>>>> 1b101ea1
 import           Pos.Lrc.Context             (LrcContext)
 #ifdef WITH_EXPLORER
 import           Pos.Explorer.Txp.Toil       (ExplorerExtra)
@@ -109,48 +102,6 @@
 -- Concrete types
 ----------------------------------------------------------------------------
 
-<<<<<<< HEAD
-=======
--- Maybe we should move to somewhere else
-deriving instance (Monad m, WithNodeContext ssc m) => WithNodeContext ssc (PeerStateHolder m)
-deriving instance WithNodeContext ssc m => WithNodeContext ssc (NtpSlotting m)
-deriving instance WithNodeContext ssc m => WithNodeContext ssc (SlottingHolder m)
-
-deriving instance MonadSlots m => MonadSlots (PeerStateHolder m)
-deriving instance MonadSlotsData m => MonadSlotsData (PeerStateHolder m)
-
-deriving instance MonadDB m => MonadDB (PeerStateHolder m)
-deriving instance MonadDBCore m => MonadDBCore (PeerStateHolder m)
-deriving instance MonadDBLimits m => MonadDBLimits (PeerStateHolder m)
-deriving instance MonadDB m => MonadDB (NtpSlotting m)
-deriving instance MonadDBCore m => MonadDBCore (NtpSlotting m)
-deriving instance MonadDBLimits m => MonadDBLimits (NtpSlotting m)
-deriving instance MonadDB m => MonadDB (SlottingHolder m)
-deriving instance MonadDBCore m => MonadDBCore (SlottingHolder m)
-deriving instance MonadDBLimits m => MonadDBLimits (SlottingHolder m)
-
-deriving instance MonadDelegation m => MonadDelegation (PeerStateHolder m)
-
-deriving instance MonadReportingMem m => MonadReportingMem (PeerStateHolder m)
-deriving instance MonadReportingMem m => MonadReportingMem (NtpSlotting m)
-deriving instance MonadReportingMem m => MonadReportingMem (SlottingHolder m)
-
-deriving instance MonadRelayMem m => MonadRelayMem (PeerStateHolder m)
-deriving instance MonadRelayMem m => MonadRelayMem (NtpSlotting m)
-deriving instance MonadRelayMem m => MonadRelayMem (SlottingHolder m)
-
-deriving instance MonadSscMem ssc m => MonadSscMem ssc (PeerStateHolder m)
-deriving instance MonadTxpMem x m => MonadTxpMem x (PeerStateHolder m)
-
-deriving instance MonadShutdownMem m => MonadShutdownMem (PeerStateHolder m)
-deriving instance MonadShutdownMem m => MonadShutdownMem (NtpSlotting m)
-deriving instance MonadShutdownMem m => MonadShutdownMem (SlottingHolder m)
-
-deriving instance MonadJL m => MonadJL (PeerStateHolder m)
-deriving instance MonadJL m => MonadJL (NtpSlotting m)
-deriving instance MonadJL m => MonadJL (SlottingHolder m)
-
->>>>>>> 1b101ea1
 -- | RawRealMode is a basis for `WorkMode`s used to really run system.
 type RawRealMode ssc =
     PeerStateHolder (
