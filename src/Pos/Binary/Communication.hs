{-# LANGUAGE BinaryLiterals      #-}
{-# LANGUAGE ScopedTypeVariables #-}

-- | Communication-related serialization -- messages mostly.

module Pos.Binary.Communication () where

import           Universum

<<<<<<< HEAD
import           Data.Bits                        (Bits (..))
import qualified Data.Store                       as Store
=======
>>>>>>> c5c988a2
import           Node.Message.Class               (MessageName (..))

import           Pos.Binary.Block                 ()
import           Pos.Binary.Class                 (Bi (..), Cons (..), Field (..), deriveSimpleBi,
                                                   serialize', encodeListLen, enforceSize, deserialize')
import           Pos.Block.Network.Types          (MsgBlock (..), MsgGetBlocks (..),
                                                   MsgGetHeaders (..), MsgHeaders (..))
import           Pos.Communication.Types.Protocol (HandlerSpec (..), HandlerSpecs,
                                                   VerInfo (..), MsgSubscribe (..))
import           Pos.Core                         (BlockVersion, HeaderHash)
import           Pos.Ssc.Class.Helpers            (SscHelpersClass)

----------------------------------------------------------------------------
-- MessageName
----------------------------------------------------------------------------

deriving instance Bi MessageName

-- TODO: move into each component

----------------------------------------------------------------------------
-- Blocks
----------------------------------------------------------------------------

deriveSimpleBi ''MsgGetHeaders [
    Cons 'MsgGetHeaders [
        Field [| mghFrom :: [HeaderHash]     |],
        Field [| mghTo   :: Maybe HeaderHash |]
    ]]

deriveSimpleBi ''MsgGetBlocks [
    Cons 'MsgGetBlocks [
        Field [| mgbFrom :: HeaderHash |],
        Field [| mgbTo   :: HeaderHash |]
    ]]

instance SscHelpersClass ssc => Bi (MsgHeaders ssc) where
  encode (MsgHeaders b) = encode b
  decode = MsgHeaders <$> decode

instance SscHelpersClass ssc => Bi (MsgBlock ssc) where
  encode (MsgBlock b) = encode b
  decode = MsgBlock <$> decode

-- deriveSimpleBi is not happy with constructors without arguments
instance Bi MsgSubscribe where
    sizeNPut = labelS "MsgSubscribe" (Store.ConstSize 0, \_ -> pure ())
    get = label "MsgSubscribe" $ pure MsgSubscribe

----------------------------------------------------------------------------
-- Protocol version info and related
----------------------------------------------------------------------------

{- Encoding of HandlerSpec is as follows:

| Type                                 | Size     | Value    | Following data |
|--------------------------------------|----------|----------|----------------|
| <reserved for future usage>          | Fixed    | 00000000 | <none>         |
| ConvHandler m, m:UnsignedVarInt < 64 | Fixed    | 01xxxxxx | <none>         |
| ConvHandler m, m:Unknown             | Variable | 00000001 | MessageName    |
| UnknownHandler w8 bytes              | Variable | w8       | len, bytes     |

-}

instance Bi HandlerSpec where
  encode input = case input of
    ConvHandler mname        -> encodeListLen 2 <> encode (0 :: Word8) <> encode (serialize' mname)
    UnknownHandler word8 bs  -> encodeListLen 2 <> encode word8 <> encode bs
  decode = do
    enforceSize "HandlerSpec" 2
    tag <- decode @Word8
    case tag of
      0 -> ConvHandler . deserialize' <$> decode
      _ -> UnknownHandler tag         <$> decode

deriveSimpleBi ''VerInfo [
    Cons 'VerInfo [
        Field [| vIMagic        :: Int32        |],
        Field [| vIBlockVersion :: BlockVersion |],
        Field [| vIInHandlers   :: HandlerSpecs |],
        Field [| vIOutHandlers  :: HandlerSpecs |]
    ]]<|MERGE_RESOLUTION|>--- conflicted
+++ resolved
@@ -7,20 +7,16 @@
 
 import           Universum
 
-<<<<<<< HEAD
-import           Data.Bits                        (Bits (..))
-import qualified Data.Store                       as Store
-=======
->>>>>>> c5c988a2
 import           Node.Message.Class               (MessageName (..))
 
 import           Pos.Binary.Block                 ()
-import           Pos.Binary.Class                 (Bi (..), Cons (..), Field (..), deriveSimpleBi,
-                                                   serialize', encodeListLen, enforceSize, deserialize')
+import           Pos.Binary.Class                 (Bi (..), Cons (..), Field (..),
+                                                   deriveSimpleBi, deserialize',
+                                                   encodeListLen, enforceSize, serialize')
 import           Pos.Block.Network.Types          (MsgBlock (..), MsgGetBlocks (..),
                                                    MsgGetHeaders (..), MsgHeaders (..))
 import           Pos.Communication.Types.Protocol (HandlerSpec (..), HandlerSpecs,
-                                                   VerInfo (..), MsgSubscribe (..))
+                                                   MsgSubscribe (..), VerInfo (..))
 import           Pos.Core                         (BlockVersion, HeaderHash)
 import           Pos.Ssc.Class.Helpers            (SscHelpersClass)
 
@@ -57,9 +53,14 @@
   decode = MsgBlock <$> decode
 
 -- deriveSimpleBi is not happy with constructors without arguments
+-- "fake" deriving as per `MempoolMsg`.
+-- TODO: Shall we encode this as `CBOR` TkNull?
 instance Bi MsgSubscribe where
-    sizeNPut = labelS "MsgSubscribe" (Store.ConstSize 0, \_ -> pure ())
-    get = label "MsgSubscribe" $ pure MsgSubscribe
+  encode MsgSubscribe = encode (42 :: Word8)
+  decode = do
+    x <- decode @Word8
+    when (x /= 42) $ fail "wrong byte"
+    pure MsgSubscribe
 
 ----------------------------------------------------------------------------
 -- Protocol version info and related
