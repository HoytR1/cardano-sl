--- conflicted
+++ resolved
@@ -5,7 +5,6 @@
 
 module Main where
 
-<<<<<<< HEAD
 import           Control.Concurrent.Async.Lifted (forConcurrently)
 import           Control.Concurrent.STM.TVar     (modifyTVar', newTVarIO, readTVarIO)
 import           Control.TimeWarp.Rpc            (NetworkAddress)
@@ -37,7 +36,7 @@
 import           Pos.Ssc.SscAlgo                 (SscAlgo (..))
 import           Pos.State                       (isTxVerified)
 import           Pos.Statistics                  (NoStatsT (..))
-import           Pos.Types                       (Tx (..))
+import           Pos.Types                       (Tx (..), TxWitness)
 import           Pos.Util.JsonLog                ()
 import           Pos.Wallet                      (submitTxRaw)
 import           Pos.WorkMode                    (ProductionMode)
@@ -48,67 +47,14 @@
 import           TxGeneration                    (BambooPool, createBambooPool,
                                                   curBambooTx, initTransaction,
                                                   nextValidTx, resetBamboo)
-=======
-import           Control.TimeWarp.Rpc   (NetworkAddress)
-import           Control.TimeWarp.Timed (Microsecond, for, fork_, ms, sec, wait)
-import           Data.Default           (def)
-import           Data.IORef             (modifyIORef', newIORef, readIORef)
-import           Data.List              ((!!))
-import           Data.Maybe             (fromMaybe)
-import           Data.Time.Clock.POSIX  (getPOSIXTime)
-import           Formatting             (float, int, sformat, (%))
-import           Options.Applicative    (execParser)
-import           System.FilePath.Posix  ((</>))
-import           System.Random.Shuffle  (shuffleM)
-import           System.Wlog            (logInfo)
-import           Test.QuickCheck        (arbitrary, generate)
-import           Universum
-
-import           Pos.Communication      (allListeners)
-import           Pos.Constants          (k, slotDuration)
-import           Pos.Crypto             (KeyPair (..), hash)
-import           Pos.DHT                (DHTNodeType (..), ListenerDHT, dhtAddr,
-                                         discoverPeers, mapListenerDHT)
-import           Pos.DHT.Real           (KademliaDHTInstance)
-import           Pos.Genesis            (StakeDistribution (..), genesisAddresses,
-                                         genesisSecretKeys, genesisUtxo)
-import           Pos.Launcher           (BaseParams (..), LoggingParams (..),
-                                         NodeParams (..), addDevListeners,
-                                         bracketDHTInstance, runNode, runRealMode,
-                                         runTimeSlaveReal, submitTxRaw)
-import           Pos.Ssc.Class          (SscConstraint)
-import           Pos.Ssc.GodTossing     (SscGodTossing)
-import           Pos.Ssc.NistBeacon     (SscNistBeacon)
-import           Pos.Ssc.SscAlgo        (SscAlgo (..))
-import           Pos.State              (isTxVerified)
-import           Pos.Statistics         (getNoStatsT)
-import           Pos.Types              (Tx (..), TxWitness)
-import           Pos.Util.JsonLog       ()
-import           Pos.WorkMode           (ProductionMode, RealMode)
-
-import           GenOptions             (GenOptions (..), optsInfo)
-import           TxAnalysis             (checkWorker, createTxTimestamps, registerSentTx)
-import           TxGeneration           (BambooPool, createBambooPool, curBambooTx,
-                                         initTransaction, nextValidTx, resetBamboo)
->>>>>>> 074feb68
 import           Util
 
 
 -- | Resend initTx with `slotDuration` period until it's verified
-<<<<<<< HEAD
 seedInitTx :: forall ssc . SscConstraint ssc
-           => Double -> BambooPool -> Tx -> ProductionMode ssc ()
+           => Double -> BambooPool -> (Tx, TxWitness) -> ProductionMode ssc ()
 seedInitTx recipShare bp initTx = do
     na <- getPeers recipShare
-=======
-seedInitTx
-    :: forall ssc. SscConstraint ssc
-    => BambooPool
-    -> (Tx, TxWitness)
-    -> [NetworkAddress]
-    -> ProductionMode ssc ()
-seedInitTx bp initTx na = do
->>>>>>> 074feb68
     logInfo "Issuing seed transaction"
     submitTxRaw na initTx
     logInfo "Waiting for 1 slot before resending..."
@@ -196,7 +142,6 @@
         let startMeasurementsT =
                 beginT + fromIntegral (phaseDurationMs `div` ms 1)
 
-<<<<<<< HEAD
         let sendThread bambooPool = do
               logInfo $ sformat ("CURRENT TXNUM: "%int) txNum
               forM_ [0 .. txNum - 1] $ \(idx :: Int) -> do
@@ -215,10 +160,10 @@
                               logInfo "Resend the transaction parent again"
                               submitTxRaw na parent
 
-                          Right transaction -> do
+                          Right (transaction, witness) -> do
                               let curTxId = hash transaction
                               logInfo $ sformat ("Sending transaction #"%int) idx
-                              submitTxRaw na transaction
+                              submitTxRaw na (transaction, witness)
                               when (startT >= startMeasurementsT) $ liftIO $ do
                                   liftIO $ atomically $ modifyTVar' realTxNum (+1)
                                   -- put timestamp to current txmap
@@ -232,39 +177,6 @@
         -- [CSL-220] Write MonadBaseControl instance for KademliaDHT
         _ <- NoStatsT $ KademliaDHT $
             forConcurrently bambooPools (unKademliaDHT . getNoStatsT . sendThread)
-=======
-        forM_ [0 .. txNum - 1] $ \(idx :: Int) -> do
-            preStartT <- getPosixMs
-            logInfo $ sformat ("CURRENT TXNUM: "%int) txNum
-            -- prevent periods longer than we expected
-            unless (preStartT - beginT > round (roundDurationSec * 1000)) $ do
-                startT <- getPosixMs
-
-                -- Get a random subset of neighbours to send tx
-                na <- liftIO $ chooseSubset goRecipientShare <$> shuffleM neighboursAddrs
-
-                eTx <- nextValidTx bambooPool goTPS goPropThreshold
-                case eTx of
-                    Left parent -> do
-                        logInfo $ sformat ("Transaction #"%int%" is not verified yet!") idx
-                        logInfo "Resend the transaction parent again"
-                        submitTxRaw na parent
-
-                    Right (transaction, witness) -> do
-                        let curTxId = hash transaction
-                        logInfo $ sformat ("Sending transaction #"%int) idx
-                        submitTxRaw na (transaction, witness)
-                        when (startT >= startMeasurementsT) $ liftIO $ do
-                            modifyIORef' realTxNum (+1)
-                            -- put timestamp to current txmap
-                            registerSentTx txTimestamps curTxId roundNum $ fromIntegral startT * 1000
-
-                endT <- getPosixMs
-                let runDelta = endT - startT
-                wait $ for $ ms (max 0 $ tpsDelta - runDelta)
-
-        liftIO $ resetBamboo bambooPool
->>>>>>> 074feb68
         finishT <- getPosixMs
 
         realTxNumVal <- liftIO $ readTVarIO realTxNum
