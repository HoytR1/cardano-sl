--- conflicted
+++ resolved
@@ -53,7 +53,7 @@
                                              skovorodaUpdateData)
 import           Pos.Util.UserSecret        (readUserSecret, usKeys)
 import           Pos.Util.Util              (powerLift)
-import           Pos.Wallet                 (WalletMode, WalletParams (..), WalletSscType,
+import           Pos.Wallet                 (WalletMode, WalletParams (..),
                                              WalletStaticPeersMode, addSecretKey,
                                              getBalance, getSecretKeys,
                                              runWalletStaticPeers, sendProposalOuts,
@@ -294,17 +294,10 @@
 
     bracketResources baseParams TCP.Unaddressable $ \transport -> do
 
-<<<<<<< HEAD
-        let powerLift :: forall t . Production t -> WalletStaticPeersMode t
-            powerLift = lift . lift . lift . lift . lift . lift
-            transport' :: Transport WalletStaticPeersMode
-            transport' = hoistTransport powerLift transport
-=======
-        let transport' :: Transport (WalletStaticPeersMode WalletSscType)
+        let transport' :: Transport WalletStaticPeersMode
             transport' = hoistTransport
-                (powerLift :: forall t . Production t -> WalletStaticPeersMode WalletSscType t)
+                (powerLift :: forall t . Production t -> WalletStaticPeersMode t)
                 transport
->>>>>>> 44603274
 
         let peerId = CLI.peerId woCommonArgs
         let sysStart = CLI.sysStart woCommonArgs
