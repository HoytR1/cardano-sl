-- | Functions operating on UTXO.

module Pos.Txp.Toil.Utxo.Functions
       ( VTxContext (..)
       , verifyTxUtxo
       , applyTxToUtxo
       , rollbackTxUtxo
       ) where

import           Universum

import           Control.Lens              (_Left)
import           Control.Monad.Error.Class (MonadError (..))
import qualified Data.List.NonEmpty        as NE
import           Formatting                (int, sformat, (%))
import           Serokell.Util             (VerificationRes, allDistinct, enumerate,
                                            formatFirstError, verResToMonadError,
                                            verifyGeneric)

import           Pos.Binary.Txp.Core       ()
import           Pos.Core                  (AddrType (..), Address (..), addressF,
                                            integerToCoin, isRedeemAddress,
                                            isUnknownAddressType, sumCoins)
import           Pos.Core.Address          (checkPubKeyAddress, checkRedeemAddress,
                                            checkScriptAddress)
import           Pos.Crypto                (SignTag (SignTx), WithHash (..), checkSig,
                                            hash, redeemCheckSig)
import           Pos.Data.Attributes       (Attributes (attrRemain), areAttributesKnown)
import           Pos.Script                (Script (..), isKnownScriptVersion,
                                            txScriptCheck)
import           Pos.Txp.Core              (Tx (..), TxAttributes, TxAux (..), TxIn (..),
                                            TxInWitness (..), TxOut (..), TxOutAux (..),
<<<<<<< HEAD
                                            TxSigData (..), TxUndo, TxWitness)
=======
                                            TxOutDistribution, TxSigData (..), TxUndo,
                                            TxWitness, isTxInUnknown)
>>>>>>> 7a146a78
import           Pos.Txp.Toil.Class        (MonadUtxo (..), MonadUtxoRead (..))
import           Pos.Txp.Toil.Failure      (ToilVerFailure (..), WitnessVerFailure (..))
import           Pos.Txp.Toil.Types        (TxFee (..))

----------------------------------------------------------------------------
-- Verification
----------------------------------------------------------------------------

-- CSL-366 Add context-dependent variables to scripts
-- Postponed for now, should be done in near future.
-- Maybe these datatypes should be moved to Types.
-- | Global context data needed for tx verification. VT stands for
-- "Verify Tx". To be populated in further versions.
data VTxContext = VTxContext
    { -- | Verify that script versions in tx are known, addresses' and
      -- witnesses' types are known, attributes are known too.
      vtcVerifyAllIsKnown :: !Bool
--    , vtcSlotId   :: !SlotId         -- ^ Slot id of block transaction is checked in
--    , vtcLeaderId :: !StakeholderId  -- ^ Leader id of block transaction is checked in
    } deriving (Show)

-- | CHECK: Verify Tx correctness using 'MonadUtxoRead'.
-- Specifically there are the following checks:
--
-- * every input is a known unspent output;
-- * sum of inputs >= sum of outputs;
-- * every input has a proper witness verifying that input;
-- * script witnesses have matching script versions;
-- * if 'vtcVerifyAllIsKnown' is 'True', addresses' versions are verified
--   to be known, as well as witnesses, attributes, script versions.
--
-- Note that 'verifyTxUtxo' doesn't attempt to verify scripts with
-- versions higher than maximum script version we can handle. That's
-- because we want blocks with such transactions to be accepted (to
-- avoid hard forks). However, we won't include such transactions into
-- blocks when we're creating a block (because transactions for
-- inclusion into blocks are verified with 'vtcVerifyAllIsKnown'
-- set to 'True', so unknown script versions are rejected).
verifyTxUtxo
    :: (MonadUtxoRead m, MonadError ToilVerFailure m)
    => VTxContext
    -> TxAux
<<<<<<< HEAD
    -> m (TxUndo, TxFee)
verifyTxUtxo ctx@VTxContext {..} ta@(TxAux UnsafeTx {..} witnesses) = do
    verifyConsistency _txInputs witnesses
    verResToMonadError (ToilInvalidOutputs . formatFirstError) $
        verifyOutputs ctx ta
    resolvedInputs <- mapM resolveInput _txInputs
    txFee <- verifySums resolvedInputs _txOutputs
    verifyInputs ctx resolvedInputs ta
    when vtcVerifyAllIsKnown $ verifyAttributesAreKnown _txAttributes
    return (map snd resolvedInputs, txFee)
=======
    -> m (TxUndo, Maybe TxFee)
verifyTxUtxo ctx@VTxContext {..} ta@(TxAux UnsafeTx {..} witnesses _) = do
    let unknownTxInMB = find (isTxInUnknown . snd) $ zip [0..] (toList _txInputs)
    case (vtcVerifyAllIsKnown, unknownTxInMB) of
        (True, Just (inpId, txIn)) -> throwError $
            ToilUnknownInput inpId txIn
        (False, Just _) -> do
            -- Case when at least one input isn't known
            minimalReasonableChecks
            resolvedInputs <- mapM (fmap rightToMaybe . runExceptT . resolveInput) _txInputs
            pure (map (fmap snd) resolvedInputs, Nothing)
        _               -> do
            -- Case when all inputs are known
            minimalReasonableChecks
            resolvedInputs <- mapM resolveInput _txInputs
            txFee <- verifySums resolvedInputs _txOutputs
            verifyInputs ctx resolvedInputs ta
            when vtcVerifyAllIsKnown $ verifyAttributesAreKnown _txAttributes
            pure (map (Just . snd) resolvedInputs, Just txFee)
  where
    minimalReasonableChecks = do
        verifyConsistency _txInputs witnesses
        verResToMonadError (ToilInvalidOutputs . formatFirstError) $
            verifyOutputs ctx ta
>>>>>>> 7a146a78

resolveInput
    :: (MonadUtxoRead m, MonadError ToilVerFailure m)
    => TxIn -> m (TxIn, TxOutAux)
resolveInput txIn = (txIn, ) <$> (note (ToilNotUnspent txIn) =<< utxoGet txIn)

verifySums
    :: MonadError ToilVerFailure m
    => NonEmpty (TxIn, TxOutAux) -> NonEmpty TxOut -> m TxFee
verifySums resolvedInputs outputs =
  case mTxFee of
      Nothing -> throwError $
          ToilOutGTIn {tInputSum = inpSum, tOutputSum = outSum}
      Just txFee ->
          return txFee
  where
    -- It will be 'Nothing' if value exceeds 'maxBound @Coin' (can't
    -- happen because 'inpSum' doesn't exceed it and 'outSum' is not
    -- negative) or if 'outSum > inpSum' (which can happen and should
    -- be rejected).
    mTxFee = TxFee <$> rightToMaybe (integerToCoin (inpSum - outSum))
    outSum = sumCoins $ map txOutValue outputs
    inpSum = sumCoins $ map (txOutValue . toaOut . snd) resolvedInputs

verifyConsistency :: MonadError ToilVerFailure m => NonEmpty TxIn -> TxWitness -> m ()
verifyConsistency inputs witnesses
    | length inputs == length witnesses = pass
    | otherwise = throwError $ ToilInconsistentTxAux errMsg
  where
    errFmt = ("length of inputs != length of witnesses "%"("%int%" != "%int%")")
    errMsg = sformat errFmt (length inputs) (length witnesses)

verifyOutputs :: VTxContext -> TxAux -> VerificationRes
verifyOutputs VTxContext {..} (TxAux UnsafeTx {..} _) =
    verifyGeneric $
    concatMap verifyOutput (enumerate $ toList _txOutputs)
  where
    verifyOutput :: (Int, TxOut) -> [(Bool, Text)]
    verifyOutput (i, (TxOut {txOutAddress = addr@Address {..}, ..})) =
        [ ( not vtcVerifyAllIsKnown || areAttributesKnown addrAttributes
          , sformat
                ("output #"%int%" with address "%addressF%
                 " has unknown attributes")
                i addr
          )
        , ( not $ vtcVerifyAllIsKnown && isUnknownAddressType addr
          , sformat ("output #"%int%" sends money to an address with unknown "
                    %"type ("%addressF%"), this is prohibited") i addr
          )
        , ( not (isRedeemAddress addr)
          , sformat ("output #"%int%" sends money to a redeem address ("
                    %addressF%"), this is prohibited") i addr
          )
        ]

verifyInputs ::
       MonadError ToilVerFailure m
    => VTxContext
    -> NonEmpty (TxIn, TxOutAux)
    -> TxAux
    -> m ()
verifyInputs VTxContext {..} resolvedInputs TxAux {..} = do
    unless allInputsDifferent $ throwError ToilRepeatedInput
    mapM_ (uncurry3 checkInput) $
        zip3 [0 ..] (toList resolvedInputs) (toList witnesses)
  where
    uncurry3 f (a, b, c) = f a b c
    witnesses = taWitness
    txHash = hash taTx
    txSigData = TxSigData txHash

    allInputsDifferent :: Bool
    allInputsDifferent = allDistinct (toList (map fst resolvedInputs))

    checkInput
        :: MonadError ToilVerFailure m
        => Word32           -- ^ Input index
        -> (TxIn, TxOutAux) -- ^ Input and corresponding output data
        -> TxInWitness
        -> m ()
<<<<<<< HEAD
    checkInput i (txIn@TxIn{..}, toa@(TxOutAux txOut@TxOut{..})) witness = do
=======
    checkInput i (txIn, toa@(TxOutAux txOut@TxOut{..} _)) witness = do
>>>>>>> 7a146a78
        unless (checkSpendingData txOutAddress witness) $
            throwError $ ToilWitnessDoesntMatch i txIn txOut witness
        when (isTxInUnknown txIn && vtcVerifyAllIsKnown) $ throwError $
            ToilUnknownInput i txIn
        whenLeft (checkWitness toa witness) $ \err ->
            throwError $ ToilInvalidWitness i witness err

    checkSpendingData addr wit = case wit of
        PkWitness{..}            -> checkPubKeyAddress twKey addr
        ScriptWitness{..}        -> checkScriptAddress twValidator addr
        RedeemWitness{..}        -> checkRedeemAddress twRedeemKey addr
        UnknownWitnessType witTag _ -> case addrType addr of
            ATUnknown addrTag -> addrTag == witTag
            _                 -> False

    -- the first argument here includes local context, can be used for scripts
    checkWitness :: TxOutAux -> TxInWitness -> Either WitnessVerFailure ()
    checkWitness _txOutAux witness = case witness of
        PkWitness{..} ->
            unless (checkSig SignTx twKey txSigData twSig) $
                throwError WitnessWrongSignature
        RedeemWitness{..} ->
            unless (redeemCheckSig twRedeemKey txSigData twRedeemSig) $
                throwError WitnessWrongSignature
        ScriptWitness{..} -> do
            let valVer = scrVersion twValidator
                redVer = scrVersion twRedeemer
            when (valVer /= redVer) $
                throwError $ WitnessScriptVerMismatch valVer redVer
            when (vtcVerifyAllIsKnown && not (isKnownScriptVersion valVer)) $
                throwError $ WitnessUnknownScriptVer valVer
            over _Left WitnessScriptError $
                txScriptCheck txSigData twValidator twRedeemer
        UnknownWitnessType t _ ->
            when vtcVerifyAllIsKnown $
                throwError $ WitnessUnknownType t

verifyAttributesAreKnown
    :: (MonadError ToilVerFailure m)
    => TxAttributes -> m ()
verifyAttributesAreKnown attrs =
    unless (areAttributesKnown attrs) $
    throwError $ ToilUnknownAttributes (attrRemain attrs)

-- | Remove unspent outputs used in given transaction, add new unspent
-- outputs.
<<<<<<< HEAD
applyTxToUtxo :: MonadUtxo m => WithHash Tx -> m ()
applyTxToUtxo (WithHash UnsafeTx {..} txid) = do
    mapM_ utxoDel _txInputs
    mapM_ applyOutput . zip [0 ..] . toList . map TxOutAux $ _txOutputs
=======
applyTxToUtxo :: MonadUtxo m => WithHash Tx -> TxDistribution -> m ()
applyTxToUtxo (WithHash UnsafeTx {..} txid) distr = do
    mapM_ utxoDel $ filter (not . isTxInUnknown) (toList _txInputs)
    mapM_ applyOutput . zip [0 ..] . toList . NE.zipWith TxOutAux _txOutputs $
        getTxDistribution distr
>>>>>>> 7a146a78
  where
    applyOutput (idx, toa) = utxoPut (TxInUtxo  txid idx) toa

-- | Rollback application of given transaction to Utxo using Undo
-- data.  This function assumes that transaction has been really
-- applied and doesn't check anything.
rollbackTxUtxo
    :: (MonadUtxo m)
    => (TxAux, TxUndo) -> m ()
rollbackTxUtxo (txAux, undo) = do
    let tx@UnsafeTx {..} = taTx txAux
    let txid = hash tx
    mapM_ utxoDel $ take (length _txOutputs) $ map (TxInUtxo txid) [0..]
    mapM_ (uncurry utxoPut) $ mapMaybe knownInputAndUndo $ toList $ NE.zip _txInputs undo
  where
    knownInputAndUndo (_,         Nothing) = Nothing
    knownInputAndUndo (TxInUnknown _ _, _) = Nothing
    knownInputAndUndo (inp, Just u)        = Just (inp, u)<|MERGE_RESOLUTION|>--- conflicted
+++ resolved
@@ -30,12 +30,8 @@
                                             txScriptCheck)
 import           Pos.Txp.Core              (Tx (..), TxAttributes, TxAux (..), TxIn (..),
                                             TxInWitness (..), TxOut (..), TxOutAux (..),
-<<<<<<< HEAD
-                                            TxSigData (..), TxUndo, TxWitness)
-=======
-                                            TxOutDistribution, TxSigData (..), TxUndo,
-                                            TxWitness, isTxInUnknown)
->>>>>>> 7a146a78
+                                            TxSigData (..), TxUndo, TxWitness,
+                                            isTxInUnknown)
 import           Pos.Txp.Toil.Class        (MonadUtxo (..), MonadUtxoRead (..))
 import           Pos.Txp.Toil.Failure      (ToilVerFailure (..), WitnessVerFailure (..))
 import           Pos.Txp.Toil.Types        (TxFee (..))
@@ -74,24 +70,14 @@
 -- blocks when we're creating a block (because transactions for
 -- inclusion into blocks are verified with 'vtcVerifyAllIsKnown'
 -- set to 'True', so unknown script versions are rejected).
+--
+-- Returned fee can be 'Nothing' if there are inputs of unknown types.
 verifyTxUtxo
     :: (MonadUtxoRead m, MonadError ToilVerFailure m)
     => VTxContext
     -> TxAux
-<<<<<<< HEAD
-    -> m (TxUndo, TxFee)
+    -> m (TxUndo, Maybe TxFee)
 verifyTxUtxo ctx@VTxContext {..} ta@(TxAux UnsafeTx {..} witnesses) = do
-    verifyConsistency _txInputs witnesses
-    verResToMonadError (ToilInvalidOutputs . formatFirstError) $
-        verifyOutputs ctx ta
-    resolvedInputs <- mapM resolveInput _txInputs
-    txFee <- verifySums resolvedInputs _txOutputs
-    verifyInputs ctx resolvedInputs ta
-    when vtcVerifyAllIsKnown $ verifyAttributesAreKnown _txAttributes
-    return (map snd resolvedInputs, txFee)
-=======
-    -> m (TxUndo, Maybe TxFee)
-verifyTxUtxo ctx@VTxContext {..} ta@(TxAux UnsafeTx {..} witnesses _) = do
     let unknownTxInMB = find (isTxInUnknown . snd) $ zip [0..] (toList _txInputs)
     case (vtcVerifyAllIsKnown, unknownTxInMB) of
         (True, Just (inpId, txIn)) -> throwError $
@@ -114,7 +100,6 @@
         verifyConsistency _txInputs witnesses
         verResToMonadError (ToilInvalidOutputs . formatFirstError) $
             verifyOutputs ctx ta
->>>>>>> 7a146a78
 
 resolveInput
     :: (MonadUtxoRead m, MonadError ToilVerFailure m)
@@ -195,11 +180,7 @@
         -> (TxIn, TxOutAux) -- ^ Input and corresponding output data
         -> TxInWitness
         -> m ()
-<<<<<<< HEAD
-    checkInput i (txIn@TxIn{..}, toa@(TxOutAux txOut@TxOut{..})) witness = do
-=======
-    checkInput i (txIn, toa@(TxOutAux txOut@TxOut{..} _)) witness = do
->>>>>>> 7a146a78
+    checkInput i (txIn, toa@(TxOutAux txOut@TxOut{..})) witness = do
         unless (checkSpendingData txOutAddress witness) $
             throwError $ ToilWitnessDoesntMatch i txIn txOut witness
         when (isTxInUnknown txIn && vtcVerifyAllIsKnown) $ throwError $
@@ -246,18 +227,10 @@
 
 -- | Remove unspent outputs used in given transaction, add new unspent
 -- outputs.
-<<<<<<< HEAD
 applyTxToUtxo :: MonadUtxo m => WithHash Tx -> m ()
 applyTxToUtxo (WithHash UnsafeTx {..} txid) = do
-    mapM_ utxoDel _txInputs
+    mapM_ utxoDel $ filter (not . isTxInUnknown) (toList _txInputs)
     mapM_ applyOutput . zip [0 ..] . toList . map TxOutAux $ _txOutputs
-=======
-applyTxToUtxo :: MonadUtxo m => WithHash Tx -> TxDistribution -> m ()
-applyTxToUtxo (WithHash UnsafeTx {..} txid) distr = do
-    mapM_ utxoDel $ filter (not . isTxInUnknown) (toList _txInputs)
-    mapM_ applyOutput . zip [0 ..] . toList . NE.zipWith TxOutAux _txOutputs $
-        getTxDistribution distr
->>>>>>> 7a146a78
   where
     applyOutput (idx, toa) = utxoPut (TxInUtxo  txid idx) toa
 
