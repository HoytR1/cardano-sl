--- conflicted
+++ resolved
@@ -36,26 +36,15 @@
 
 import           Control.Lens           (makeLenses, makePrisms, makeWrapped)
 import           Data.Default           (Default, def)
-<<<<<<< HEAD
-import qualified Data.Map               as M (toList)
-=======
 import qualified Data.HashMap.Strict    as HM
 import qualified Data.Map               as M (lookup, member, toList)
->>>>>>> dccd5540
 import           Data.Text.Lazy.Builder (Builder)
 import           Formatting             (Format, later)
 import           Serokell.Util.Text     (mapBuilderJson)
 
-<<<<<<< HEAD
-import           Pos.Core               (Coin, StakeholderId)
-import           Pos.Txp.Core           (TxAux, TxId, TxIn, TxOutAux (..), TxUndo)
-=======
-import           Pos.Core               (Address, Coin, GenesisWStakeholders,
-                                         StakeholderId, StakesMap, unsafeAddCoin,
+import           Pos.Core               (Address, Coin, StakeholderId, unsafeAddCoin,
                                          unsafeSubCoin)
-import           Pos.Txp.Core           (TxAux, TxId, TxIn, TxOutAux (..), TxUndo,
-                                         txOutStake, _TxOut)
->>>>>>> dccd5540
+import           Pos.Txp.Core           (TxAux, TxId, TxIn, TxOutAux (..), TxUndo, _TxOut)
 import qualified Pos.Util.Modifier      as MM
 
 ----------------------------------------------------------------------------
